#ifndef PHYSICS_H
#define PHYSICS_H

#include "settings/typedef.h"
<<<<<<< HEAD
=======
#include "spline.h"

#include <fstream>
>>>>>>> 8732975e
#include <list>

class Physics
{

  private:
    VectorVector _xsH2O;
    VectorVector _xsTotalH2O;
    VectorVector _xsTransportH2O;
    VectorVector _stpowH2O;

  public:
    // prototype data readers
    std::tuple<std::vector<VectorVector>, std::vector<VectorVector>> ReadENDL( std::string filename );
    VectorVector ReadStoppingPowers( std::string fileName );

    // load and prepare data from database
    void LoadDatabase( std::string fileName_H, std::string fileName_O, std::string fileName_stppower );

    /** @brief GetScatteringXS gives back vector of vectors of scattering cross sections for materials defined by density and energies in vector
     * energy
     * @param energies is vector with energies
     * @param density is vector with patient densities (at different spatial cells)
     * @param Omega are scattering angles
     */
    VectorVector GetScatteringXS( Vector energies, Vector density, Vector angle );

    /**
     * @brief GetTotalXS gives back vector of vectors of total cross sections for materials defined by density and energies in vector energy
     * @param energies is vector with energies
     * @param density is vector with patient densities (at different spatial cells)
     */
    VectorVector GetTotalXS( Vector energies, Vector density );

    /**
     * @brief GetStoppingPower gives back vector of vectors of stopping powers for materials defined by density and energies in vector energy
     * @param energies is vector with energies
     * @param density is vector with patient densities (at different spatial cells)
     * @param sH2O is vector of stopping powers in water
     */
    VectorVector GetStoppingPower( Vector energies, Vector density );

    /**
     * @brief GetTransportXS gives back vector of vectors of stopping powers for materials defined by density and energies in vector energy
     * @param energies is vector with energies
     * @param density is vector with patient densities (at different spatial cells)
     */
    VectorVector GetTransportXS( Vector energies, Vector density );

    /**
     * @brief Physics constructor
     * @param settings stores all needed user information
     */
    Physics();

    /**
     * @brief Create constructor
     * @param settings stores all needed information
     * @return pointer to Physics
     */
    static Physics* Create();
};

#endif<|MERGE_RESOLUTION|>--- conflicted
+++ resolved
@@ -1,14 +1,15 @@
 #ifndef PHYSICS_H
 #define PHYSICS_H
 
+// include Matrix, Vector definitions
+#include "math.h"
+#include "settings/config.h"
 #include "settings/typedef.h"
-<<<<<<< HEAD
-=======
 #include "spline.h"
 
 #include <fstream>
->>>>>>> 8732975e
 #include <list>
+#include <tuple>
 
 class Physics
 {
