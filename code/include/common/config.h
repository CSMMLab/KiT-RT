/*!
 * @file config.h
 * @brief: Class to handle all options and their pre and postprocessing.
 *         DO NOT CREATE SETTERS FOR THIS CLASS! ALL OPTIONS ARE CONSTANT (after SetPostprocessing).
 *
 * @author S. Schotthöfer
 *
 * Disclaimer: This class structure was copied and (heavily) modifed with open source permission from SU2 v7.0.3 https://su2code.github.io/
 */

#ifndef CONFIG_H
#define CONFIG_H

#include <filesystem>
#include <map>
#include <vector>

#include "globalconstants.h"

// Forward declaration
class OptionBase;

/*!
 * @class Config
 * @brief Main class for defining the problem; basically this class reads the configuration file, and
 *        stores all the information.
 */

class Config
{
  private:
    std::string _fileName; /*!< @rief Name of the current file without extension */
    bool _baseConfig;

    // int _commRank, _commSize; /*!< @brief MPI rank and size.*/    // Not yet used!!

    // --- Options ---
    // File Structure
    std::string _inputDir;    /*!< @brief Directory for input files*/
    std::string _outputDir;   /*!< @brief Directory for output files*/
    std::string _outputFile;  /*!< @brief Name of output file*/
    std::string _logDir;      /*!< @brief Directory of log file*/
    std::string _logFileName; /*!< @brief Name of log file*/
    std::string _meshFile;    /*!< @brief Name of mesh file*/
    std::string _ctFile;      /*!< @brief Name of CT file*/

    // Quadrature
    QUAD_NAME _quadName;       /*!< @brief Quadrature Name*/
    unsigned short _quadOrder; /*!< @brief Quadrature Order*/
    unsigned _nQuadPoints;

    // Mesh
    unsigned _nCells;    /*!< @brief: Number of cells in the mesh */
    unsigned short _dim; /*!< @brief: spatial dimensionality of the mesh/test case */

    // Boundary Conditions
    /*!< @brief List of all Pairs (marker, BOUNDARY_TYPE), e.g. (farfield,DIRICHLET).
         Each Boundary Conditions must have an entry in enum BOUNDARY_TYPE*/
    std::vector<std::pair<std::string, BOUNDARY_TYPE>> _boundaries;
    unsigned short _nMarkerDirichlet;          /*!< @brief Number of Dirichlet BC markers. Enum entry: DIRICHLET */
    unsigned short _nMarkerNeumann;            /*!< @brief Number of Neumann BC markers. Enum entry: Neumann */
    std::vector<std::string> _MarkerDirichlet; /*!< @brief Dirichlet BC markers. */
    std::vector<std::string> _MarkerNeumann;   /*!< @brief Neumann BC markers. */

    // Solver
    double _CFL;                     /*!< @brief CFL Number for Solver*/
    double _tEnd;                    /*!< @brief Final Time for Simulation */
    PROBLEM_NAME _problemName;       /*!< @brief Name of predefined Problem   */
    SOLVER_NAME _solverName;         /*!< @brief Name of the used Solver */
    ENTROPY_NAME _entropyName;       /*!< @brief Name of the used Entropy Functional */
    unsigned short _maxMomentDegree; /*!< @brief Maximal Order of Moments for PN and MN Solver */
    unsigned short _reconsOrder;     /*!< @brief Spatial Order of Accuracy for Solver */

    /*!< @brief If true, very low entries (10^-10 or smaller) of the flux matrices will be set to zero,
     * to improve floating point accuracy */
    bool _cleanFluxMat;
    bool _allGaussPts; /*!< @brief If true, the SN Solver uses all Gauss pts in the quadrature */
    bool _csd;         /*!< @brief If true, continuous slowing down approximation will be used */

<<<<<<< HEAD
    // --- Problems ---
=======
    bool _csd;                 // LEGACY! /*!< @brief If true, continuous slowing down approximation will be used */
    std::string _hydrogenFile; /*!< @brief Name of hydrogen cross section file */
    std::string _oxygenFile;   /*!< @brief Name of oxygen cross section file */
>>>>>>> 35c34365

    // Linesource
    double _sigmaS; /*!< @brief Scattering coeffient for Linesource test case */

    // Database ICRU
    std::string _dataDir; /*!< @brief material directory */
    // ElectronRT
    std::string _hydrogenFile;      /*!< @brief Name of hydrogen cross section file path*/
    std::string _oxygenFile;        /*!< @brief Name of oxygen cross section file path */
    std::string _stoppingPowerFile; /*!< @brief Name of stopping power file path */

    // Scattering Kernel
    KERNEL_NAME _kernelName; /*!< @brief Scattering Kernel Name*/

    // Spherical Basis
    SPHERICAL_BASIS_NAME _sphericalBasisName; /*!< @brief: Name of the basis on the unit sphere */

    // Optimizer
    OPTIMIZER_NAME _entropyOptimizerName; /*!< @brief Choice of optimizer */
    double _optimizerEpsilon;             /*!< @brief termination criterion epsilon for Newton Optmizer */
    unsigned long _newtonIter;            /*!< @brief Maximal Number of newton iterations */
    double _newtonStepSize;               /*!< @brief Stepsize factor for newton optimizer */
    unsigned long _newtonLineSearchIter;  /*!< @brief Maximal Number of line search iterations for newton optimizer */
    bool _newtonFastMode;                 /*!< @brief If true, we skip the NewtonOptimizer for quadratic entropy and assign alpha = u */

    // NeuralModel
    unsigned short _neuralModel; /*!< @brief:  Version number of the employed neural model */
    // Output Options
    unsigned short _nVolumeOutput;            /*!< @brief Number of volume outputs */
    std::vector<VOLUME_OUTPUT> _volumeOutput; /*!< @brief Output groups for volume output*/
    unsigned short _volumeOutputFrequency;    /*!< @brief Frequency of vtk write of volume output*/

    unsigned short _nScreenOutput;            /*!< @brief Number of screen outputs */
    std::vector<SCALAR_OUTPUT> _screenOutput; /*!< @brief Output groups for screen output*/
    unsigned short _screenOutputFrequency;    /*!< @brief Frequency of screen output*/

    unsigned short _nHistoryOutput;            /*!< @brief Number of screen outputs */
    std::vector<SCALAR_OUTPUT> _historyOutput; /*!< @brief Output groups for screen output*/
    unsigned short _historyOutputFrequency;    /*!< @brief Frequency of screen output*/

    // Data Generator Settings
    /*!< @brief Check, if data generator mode is active. If yes, no solver is called, but instead the data generator is executed */
    bool _dataGeneratorMode;
    unsigned long _tainingSetSize;         /*!< @brief Size of training data set for data generator */
    unsigned long _maxValFirstMoment;      /*!< @brief Size of training data set for data generator */
    double _boundaryDistanceRealizableSet; /*! @brief Distance of the sampled moments to the boundary of the realizable set */

    // --- Parsing Functionality and Initializing of Options ---
    /*!
     * @brief Set default values for all options not yet set.
     */
    void SetDefault( void );

    /*!
     * @brief Set the config options.
     *        ==> Set new config options here.
     */
    void SetConfigOptions( void );

    /*!
     * @brief Set the config file parsing.
     */
    void SetConfigParsing( std::string case_filename );

    /*!
     * @brief Config file screen output.
     */
    void SetOutput( void );

    /*!
     * @brief Initializes pointers to null
     */
    void SetPointersNull( void );

    /*!
     * @brief Config file postprocessing.
     */
    void SetPostprocessing( void );

    /*!
     * @brief breaks an input line from the config file into a set of tokens
     * @param[in] str - the input line string
     * @param[out] option_name - the name of the option found at the beginning of the line
     * @param[out] option_value - the tokens found after the "=" sign on the line
     * @return false if the line is empty or a commment, true otherwise
     */
    bool TokenizeString( std::string& str, std::string& option_name, std::vector<std::string>& option_value );

    /*--- all_options is a map containing all of the options. This is used during config file parsing
     to track the options which have not been set (so the default values can be used). Without this map
     there would be no list of all the config file options. ---*/
    std::map<std::string, bool> _allOptions;

    /*--- brief param is a map from the option name (config file string) to its decoder (the specific child
     class of OptionBase that turns the string into a value) ---*/
    std::map<std::string, OptionBase*> _optionMap;

    // ---- Option Types ----

    // All of the addXxxOptions take in the name of the option, and a refernce to the field of that option
    // in the option structure. Depending on the specific type, it may take in a default value, and may
    // take in extra options. The addXxxOptions mostly follow the same pattern, so please see addDoubleOption
    // for detailed comments.
    //
    // List options are those that can be an unknown number of elements, and also take in a reference to
    // an integer. This integer will be populated with the number of elements of that type unmarshaled.
    //
    // Array options are those with a fixed number of elements.
    //
    // List and Array options should also be able to be specified with the string "NONE" indicating that there
    // are no elements. This allows the option to be present in a config file but left blank.

    /*!< @brief addDoubleOption creates a config file parser for an option with the given name whose
     value can be represented by a su2double.*/

    // Simple Options
    void AddBoolOption( const std::string name, bool& option_field, bool default_value );

    void AddDoubleOption( const std::string name, double& option_field, double default_value );

    void AddIntegerOption( const std::string name, int& option_field, int default_value );

    void AddLongOption( const std::string name, long& option_field, long default_value );

    void AddStringOption( const std::string name, std::string& option_field, std::string default_value );

    void AddUnsignedLongOption( const std::string name, unsigned long& option_field, unsigned long default_value );

    void AddUnsignedShortOption( const std::string name, unsigned short& option_field, unsigned short default_value );

    // enum types work differently than all of the others because there are a small number of valid
    // string entries for the type. One must also provide a list of all the valid strings of that type.
    template <class Tenum>
    void AddEnumOption( const std::string name, Tenum& option_field, const std::map<std::string, Tenum>& enum_map, Tenum default_value );

    // List Options
    void AddStringListOption( const std::string name, unsigned short& input_size, std::vector<std::string>& option_field );

    template <class Tenum>
    void AddEnumListOption( const std::string name,
                            unsigned short& num_marker,
                            std::vector<Tenum>& option_field,
                            const std::map<std::string, Tenum>& enum_map );

    // Initialize the cmdline and file logger
    void InitLogger();

  public:
    /*!
     * @brief Constructor of the class which reads the input file.
     */
    Config( std::string case_filename );

    /*!
     * @brief Destructor of the class.
     */
    ~Config( void );

    // ---- Getters for option values ----

    /*!
     * @brief Get Value of this option.
     *        Please keep alphabetical order within each subcategory
     */
    // File structure
    std::string inline GetCTFile() const { return std::filesystem::path( _ctFile ).lexically_normal(); }

    std::string inline GetLogDir() const { return std::filesystem::path( _logDir ).lexically_normal(); }
    std::string inline GetLogFile() const { return std::filesystem::path( _logFileName ).lexically_normal(); }
    std::string inline GetMeshFile() const { return std::filesystem::path( _meshFile ).lexically_normal(); }
    std::string inline GetOutputDir() const { return std::filesystem::path( _outputDir ).lexically_normal(); }
    std::string inline GetOutputFile() const { return std::filesystem::path( _outputFile ).lexically_normal(); }

    // Problem Files
    std::string inline GetHydrogenFile() const { return std::filesystem::path( _hydrogenFile ).lexically_normal(); }
    std::string inline GetOxygenFile() const { return std::filesystem::path( _oxygenFile ).lexically_normal(); }
    std::string inline GetStoppingPowerFile() const { return std::filesystem::path( _stoppingPowerFile ).lexically_normal(); }
    std::string inline GetDataDir() const { return std::filesystem::path( _dataDir ).lexically_normal(); }

    // Quadrature Structure
    unsigned GetNQuadPoints() { return _nQuadPoints; }
    QUAD_NAME inline GetQuadName() const { return _quadName; }
    unsigned short inline GetQuadOrder() const { return _quadOrder; }

    // Mesh Structure
    unsigned GetNCells() { return _nCells; }
    unsigned short GetDim() { return _dim; }

    // Solver Structure
    double inline GetCFL() const { return _CFL; }
    bool inline GetCleanFluxMat() const { return _cleanFluxMat; }
    ENTROPY_NAME inline GetEntropyName() const { return _entropyName; }
    unsigned short inline GetMaxMomentDegree() const { return _maxMomentDegree; }
    PROBLEM_NAME inline GetProblemName() const { return _problemName; }
    unsigned inline GetReconsOrder() { return _reconsOrder; }
    SOLVER_NAME inline GetSolverName() const { return _solverName; }
    double inline GetTEnd() const { return _tEnd; }
    bool inline GetSNAllGaussPts() const { return _allGaussPts; }
    bool inline GetIsCSD() const { return _csd; }

    // Linesource
    double inline GetSigmaS() const { return _sigmaS; }

    //  Optimizer
    double inline GetNewtonOptimizerEpsilon() const { return _optimizerEpsilon; }
    unsigned long inline GetNewtonIter() const { return _newtonIter; }
    double inline GetNewtonStepSize() const { return _newtonStepSize; }
    unsigned long inline GetNewtonMaxLineSearches() const { return _newtonLineSearchIter; }
    bool inline GetNewtonFastMode() const { return _newtonFastMode; }
    OPTIMIZER_NAME inline GetOptimizerName() const { return _entropyOptimizerName; }

    // Neural Closure
    unsigned short inline GetNeuralModel() { return _neuralModel; }

    // Boundary Conditions
    BOUNDARY_TYPE GetBoundaryType( std::string nameMarker ) const; /*! @brief Get Boundary Type of given marker */

    // Scattering Kernel
    KERNEL_NAME inline GetKernelName() const { return _kernelName; }

    // Basis name
    SPHERICAL_BASIS_NAME inline GetSphericalBasisName() const { return _sphericalBasisName; }
    // Output Structure
    std::vector<VOLUME_OUTPUT> inline GetVolumeOutput() { return _volumeOutput; }
    unsigned short inline GetNVolumeOutput() { return _nVolumeOutput; }
    unsigned short inline GetVolumeOutputFrequency() { return _volumeOutputFrequency; }

    std::vector<SCALAR_OUTPUT> inline GetScreenOutput() { return _screenOutput; }
    unsigned short inline GetNScreenOutput() { return _nScreenOutput; }
    unsigned short inline GetScreenOutputFrequency() { return _screenOutputFrequency; }

    std::vector<SCALAR_OUTPUT> inline GetHistoryOutput() { return _historyOutput; }
    unsigned short inline GetNHistoryOutput() { return _nHistoryOutput; }
    unsigned short inline GetHistoryOutputFrequency() { return _historyOutputFrequency; }

    // Data generator
    bool inline GetDataGeneratorMode() { return _dataGeneratorMode; }
    unsigned long inline GetTrainingDataSetSize() { return _tainingSetSize; }
    unsigned long inline GetMaxValFirstMoment() { return _maxValFirstMoment; }
    double GetBoundaryDistanceRealizableSet() { return _boundaryDistanceRealizableSet; }

    // ---- Setters for option structure
    // This section is dangerous
    // Quadrature Structure
    void SetNQuadPoints( unsigned nq ) { _nQuadPoints = nq; }           /*! @brief Never change the nq! This is only for the test framework. */
    void SetQuadName( QUAD_NAME quadName ) { _quadName = quadName; }    /*! @brief Never change the quadName! This is only for the test framework. */
    void SetQuadOrder( unsigned quadOrder ) { _quadOrder = quadOrder; } /*! @brief Never change the quadOrder! This is only for the test framework. */
    void SetSNAllGaussPts( bool useall ) { _allGaussPts = useall; }     /*! @brief Never change the this! This is only for the test framework. */
};

#endif    // CONFIG_H<|MERGE_RESOLUTION|>--- conflicted
+++ resolved
@@ -4,8 +4,6 @@
  *         DO NOT CREATE SETTERS FOR THIS CLASS! ALL OPTIONS ARE CONSTANT (after SetPostprocessing).
  *
  * @author S. Schotthöfer
- *
- * Disclaimer: This class structure was copied and (heavily) modifed with open source permission from SU2 v7.0.3 https://su2code.github.io/
  */
 
 #ifndef CONFIG_H
@@ -77,13 +75,7 @@
     bool _allGaussPts; /*!< @brief If true, the SN Solver uses all Gauss pts in the quadrature */
     bool _csd;         /*!< @brief If true, continuous slowing down approximation will be used */
 
-<<<<<<< HEAD
     // --- Problems ---
-=======
-    bool _csd;                 // LEGACY! /*!< @brief If true, continuous slowing down approximation will be used */
-    std::string _hydrogenFile; /*!< @brief Name of hydrogen cross section file */
-    std::string _oxygenFile;   /*!< @brief Name of oxygen cross section file */
->>>>>>> 35c34365
 
     // Linesource
     double _sigmaS; /*!< @brief Scattering coeffient for Linesource test case */
@@ -332,6 +324,8 @@
     void SetQuadName( QUAD_NAME quadName ) { _quadName = quadName; }    /*! @brief Never change the quadName! This is only for the test framework. */
     void SetQuadOrder( unsigned quadOrder ) { _quadOrder = quadOrder; } /*! @brief Never change the quadOrder! This is only for the test framework. */
     void SetSNAllGaussPts( bool useall ) { _allGaussPts = useall; }     /*! @brief Never change the this! This is only for the test framework. */
+    // Mesh Structure
+    void SetNCells( unsigned nCells ) { _nCells = nCells; }
 };
 
 #endif    // CONFIG_H