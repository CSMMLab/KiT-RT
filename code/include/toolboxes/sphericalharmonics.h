/*!
 * @file sphericalharmonics.h
 * @brief Class for efficient computation of a spherical harmonics basis
 *        according to the algorithm described in
 *        "Associated Legendre Polynomials and Spherical Harmonics Computation  for Chemistry Applications"
 *        by Limpanupab, T. and Milthorpe, J. (https://arxiv.org/pdf/1410.1748.pdf)
 * @author S. Schotthöfer
 *
 */

#ifndef SPHERICALHARMONICS_H
#define SPHERICALHARMONICS_H

#include "common/typedef.h"
#include "toolboxes/sphericalbase.h"
#include <vector>

class SphericalHarmonics : public SphericalBase
{
  public:
    /*! @brief : Sets up class for spherical harmonics basis based on legendre
     *           polynoms and associated legendre polynoms up to degree L.
     *           The basis then consists of N = L² +2L basis functions.
     *  @param : L_degree - maximum degree of spherical harmonics basis, 0 <= L <= 1000 (upper bound
     *                      due to numerical stability)
     * */
    SphericalHarmonics( unsigned L_degree );

    /*! @brief  : Computes all N = L² +2L basis functions at point (my, phi)
     *  @param  : my = cos(theta) - spherical coordinate, -1 <= x <= 1
     *  @param  : phi - spherical coordinate, 0 <= phi <= 2*pi
     *  @return : vector of basis functions at point (my, phi) with size N = L² +2L
     */
    Vector ComputeSphericalBasis( double my, double phi ) override;

    /*! @brief  : Computes all N = L² +2L basis functions at point (x, y, z) on the unit sphere
     *  @param  : x,y,z = coordinates on unit sphere
     *  @return : vector of basis functions at point (x,y,z) with size N = L² +2L
     */
<<<<<<< HEAD
    Vector ComputeSphericalBasis( double x, double y, double z );

    /*! @brief : helper function to get the global index for given k and l of
     *           the basis function Y_k^l.
     *  @param : l_degree - current degree of basis function, 0 <= l <= L
     *  @param : k_order  - current order of basis function,  -l <= k <= l
     */
    unsigned inline GlobalIdxBasis( int l_degree, int k_order ) { return (unsigned)( k_order + l_degree + l_degree * l_degree ); }
=======
    Vector ComputeSphericalBasis( double x, double y, double z ) override;
>>>>>>> 35c34365

    /*! @brief : Computes an entire set of (komplex congjugate) P_l^k and stores
     *           it in the vector _assLegendreP
     *  @param : my = cos(theta)  - spherical coordinate, -1 <=  my <= 1
     *  @return : Associated Legendre Polynomial at my for all l and k
     */
    std::vector<double> GetAssLegendrePoly( const double my );

    /*! @brief: Returns length of the basis, i.e. number of elements of the basis */
    unsigned GetBasisSize() override;

    /*! @brief: Return number of basis functions with degree equals to currDegree
     *  @param: currDegreeL = degree of polynomials that are counted   */
    unsigned GetCurrDegreeSize( unsigned currDegree ) override;

    /*! @brief : helper function to get the global index for given k and l of
     *           the basis function Y_k^l.
     *  @param : l_degree - current degree of basis function, 0 <= l <= L
     *  @param : k_order  - current order of basis function,  -l <= k <= l      */
    unsigned GetGlobalIndexBasis( int l_degree, int k_order ) override;

  private:
    /*! @brief: coefficients for the computations of the basis
     *         length of _aParam, _bParam : L + (L*(L+1))/2
     */
    std::vector<double> _aParam;
    std::vector<double> _bParam;

    /*! @brief komplex conjugate of the associated legendre polynomials of
     *         degree  0 <= l <= L and order 0 <= k <= l
     *        length of _assLegendreP : L + (L*(L+1))/2
     */
    std::vector<double> _assLegendreP;

    /*! @brief: spherical harmonic basis functions of
     *         degree  0 <= l <= L and order -l <= k <= l
     *         length : N = L² +2L
     */
    Vector _YBasis;

    /*! @brief : helper function to get the global index for given k and l of
     *           the associated legendre polynomial P_k^l.
     *  @param : l_degree - current degree of basis function, 0 <= l <= L
     *  @param : k_order  - current order of basis function,  0 <= k <= l
     */
    unsigned inline GlobalIdxAssLegendreP( unsigned l_degree, unsigned k_order ) { return k_order + ( l_degree * ( l_degree + 1 ) ) / 2; }

    /*! @brief : computes values of a_param and b_param
     */
    void ComputeCoefficients();

    /*! @brief : Computes an entire set of (komplex congjugate) P_l^k and stores
     *           it in the vector _assLegendreP
     *  @param : my = cos(theta)  - spherical coordinate, -1 <=  my <= 1
     */
    void ComputeAssLegendrePoly( const double my );

    /*! @brief: Computes the spherical harmonics basis function up to degree _LmaxDegree at
     *          polar coordinates (theta, psi) and stores the result in _YBasis;
     *  @param: spherical coordinate phi
     */
    void ComputeYBasis( const double phi );
};
#endif    // SPHERICALHARMONICS_H<|MERGE_RESOLUTION|>--- conflicted
+++ resolved
@@ -37,18 +37,7 @@
      *  @param  : x,y,z = coordinates on unit sphere
      *  @return : vector of basis functions at point (x,y,z) with size N = L² +2L
      */
-<<<<<<< HEAD
-    Vector ComputeSphericalBasis( double x, double y, double z );
-
-    /*! @brief : helper function to get the global index for given k and l of
-     *           the basis function Y_k^l.
-     *  @param : l_degree - current degree of basis function, 0 <= l <= L
-     *  @param : k_order  - current order of basis function,  -l <= k <= l
-     */
-    unsigned inline GlobalIdxBasis( int l_degree, int k_order ) { return (unsigned)( k_order + l_degree + l_degree * l_degree ); }
-=======
     Vector ComputeSphericalBasis( double x, double y, double z ) override;
->>>>>>> 35c34365
 
     /*! @brief : Computes an entire set of (komplex congjugate) P_l^k and stores
      *           it in the vector _assLegendreP
@@ -71,6 +60,9 @@
     unsigned GetGlobalIndexBasis( int l_degree, int k_order ) override;
 
   private:
+    /*! @brief: maximal degree of the spherical harmonics basis (this is "L" in the comments)*/
+    unsigned _LMaxDegree;
+
     /*! @brief: coefficients for the computations of the basis
      *         length of _aParam, _bParam : L + (L*(L+1))/2
      */
