#ifndef SOLVER_H
#define SOLVER_H

// include Matrix, Vector definitions
#include "common/globalconstants.h"
#include "common/typedef.h"

// Forward Declarations
class NumericalFlux;
class Mesh;
class Config;
class ProblemBase;
class QuadratureBase;

class Solver
{
  protected:
    Mesh* _mesh;           /*! @brief mesh object for writing out information */
    NumericalFlux* _g;     /*! @brief class for numerical flux */
    Config* _settings;     /*! @brief config class for global information */
    ProblemBase* _problem; /*! @brief problem class for initial conditions */

    // --------- Often used variables of member classes for faster access ----

<<<<<<< HEAD
    unsigned _nEnergies;              /*! @brief number of energy/time steps, number of nodal energy values for CSD */
    double _dE;                       /*! @brief energy/time step size */
    std::vector<double> _energies;    // energy groups used in the simulation [keV]
    std::vector<double> _s;           // stopping power, dim(_s) = _nTimeSteps
    std::vector<VectorVector> _Q;     /*!  @brief  external source term */
=======
    unsigned _nEnergies;             /*! @brief number of energy/time steps, number of nodal energy values for CSD */
    double _dE;                      /*! @brief energy/time step size */
    Vector _energies;                // energy groups used in the simulation [keV]
    std::vector<double> _density;    // patient density, dim(_density) = _nCells
    Vector _s;                       // stopping power, dim(_s) = _nTimeSteps
    std::vector<VectorVector> _Q;    /*!  @brief  external source term */
>>>>>>> b1349a8d

    VectorVector _sigmaS; /*!  @brief scattering cross section for all energies and spatial cells*/
    VectorVector _sigmaT; /*!  @brief total cross section for all energies and spatial cells*/

    // quadrature related numbers
    QuadratureBase* _quadrature; /*! @brief quadrature to create members below */
    unsigned _nq;                /*! @brief number of quadrature points */

    // VectorVector _quadPoints;    /*!  @brief quadrature points, dim(_quadPoints) = (_nSystem,spatialDim) */
    // Vector _weights;             /*!  @brief quadrature weights, dim(_weights) = (_NCells) */

    // Mesh related members
    unsigned _nCells;                          /*! @brief number of spatial cells */
    std::vector<BOUNDARY_TYPE> _boundaryCells; /*! boundary type for all cells, dim(_boundary) = (_NCells) */
    std::vector<double> _areas;                /*! @brief surface area of all spatial cells, dim(_areas) = _NCells */
    /*! @brief edge normals multiplied by edge length, dim(_normals) = (_NCells,nEdgesPerCell,spatialDim) */
    std::vector<std::vector<Vector>> _normals;
    /*! @brief edge neighbor cell ids, dim(_neighbors) = (_NCells,nEdgesPerCell) */
    std::vector<std::vector<unsigned>> _neighbors;

    // Solution related members
    VectorVector _sol;                 /*! @brief solution of the PDE, e.g. angular flux or moments */
    std::vector<double> _solverOutput; /*! @brief PROTOTYPE: Outputfield for solver */

    // we will have to add a further dimension for quadPoints and weights once we start with multilevel SN

    /**
     * @brief ComputeTimeStep calculates the maximal stable time step
     * @param cfl is cfl number
     */
    double ComputeTimeStep( double cfl ) const;

  public:
    /**
     * @brief Solver constructor
     * @param settings stores all needed information
     */
    Solver( Config* settings );

    ~Solver();

    /**
     * @brief Create constructor
     * @param settings stores all needed information
     * @return pointer to Solver
     */
    static Solver* Create( Config* settings );

    /**
     * @brief Solve functions runs main time loop
     */
    virtual void Solve() = 0;

    /**
     * @brief Output solution to VTK file
     */
    virtual void Save() const = 0;

    virtual void Save( int currEnergy ) const = 0;
};

#endif    // SOLVER_H<|MERGE_RESOLUTION|>--- conflicted
+++ resolved
@@ -22,23 +22,15 @@
 
     // --------- Often used variables of member classes for faster access ----
 
-<<<<<<< HEAD
-    unsigned _nEnergies;              /*! @brief number of energy/time steps, number of nodal energy values for CSD */
-    double _dE;                       /*! @brief energy/time step size */
-    std::vector<double> _energies;    // energy groups used in the simulation [keV]
-    std::vector<double> _s;           // stopping power, dim(_s) = _nTimeSteps
-    std::vector<VectorVector> _Q;     /*!  @brief  external source term */
-=======
     unsigned _nEnergies;             /*! @brief number of energy/time steps, number of nodal energy values for CSD */
     double _dE;                      /*! @brief energy/time step size */
     Vector _energies;                // energy groups used in the simulation [keV]
     std::vector<double> _density;    // patient density, dim(_density) = _nCells
     Vector _s;                       // stopping power, dim(_s) = _nTimeSteps
     std::vector<VectorVector> _Q;    /*!  @brief  external source term */
->>>>>>> b1349a8d
 
-    VectorVector _sigmaS; /*!  @brief scattering cross section for all energies and spatial cells*/
-    VectorVector _sigmaT; /*!  @brief total cross section for all energies and spatial cells*/
+    VectorVector _sigmaS; /*!  @brief scattering cross section for all energies */
+    VectorVector _sigmaT; /*!  @brief total cross section for all energies */
 
     // quadrature related numbers
     QuadratureBase* _quadrature; /*! @brief quadrature to create members below */
