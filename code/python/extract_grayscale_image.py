--- conflicted
+++ resolved
@@ -2,9 +2,8 @@
 from PIL import Image
 import pydicom
 import numpy as np
-<<<<<<< HEAD
 from pydicom.pixel_data_handlers.util import apply_modality_lut
-
+from copy import deepcopy
 
 def extract(image_name):
 
@@ -24,16 +23,6 @@
         img = Image.open(image_name).convert('L') #image data
         I = np.asarray(img) # image as greyscale
         I = I/255; # rescale values to [0,1]
+	    J = deepcopy(np.flipud(I)) 
         dimensions = (1,1) # [cm]
-        return I , dimensions
-=======
-from copy import deepcopy
-
-def extract(image_name):
-    img = Image.open(image_name).convert('L') #image data
-    I = np.asarray(img) # image as greyscale
-    I = I/255; # rescale values to [0,1]
-    J = deepcopy(np.flipud(I))
-    dimensions = (1,1) # [cm]
-    return J, dimensions
->>>>>>> 024146a2
+        return J , dimensions
