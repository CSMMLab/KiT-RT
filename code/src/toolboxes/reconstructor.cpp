--- conflicted
+++ resolved
@@ -1,17 +1,7 @@
 #include "toolboxes/reconstructor.h"
 #include "common/config.h"
 
-<<<<<<< HEAD
-Reconstructor::Reconstructor( Config* settings ) {
-    _reconsOrder = settings->GetReconsOrder();
-}
-
-Reconstructor* Reconstructor::Create( Config* settings ) {
-    return new Reconstructor( settings );
-}
-=======
 Reconstructor::Reconstructor( Config* /*settings*/ ) {}
->>>>>>> 895cbd3a
 
 double FortSign( double a, double b ) {
     if( b > 0.0 ) return std::fabs( a );
