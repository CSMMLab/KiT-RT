--- conflicted
+++ resolved
@@ -13,10 +13,6 @@
 
     ComputeCoefficients();
 
-<<<<<<< HEAD
-    unsigned basisSize = GlobalIdxBasis( (int)_LMaxDegree, (int)_LMaxDegree ) + 1;
-    _YBasis            = Vector( basisSize, 0.0 );
-=======
     _YBasis = Vector( GetBasisSize(), 0.0 );
 }
 
@@ -31,7 +27,6 @@
 
     return (unsigned)( k_order + l_degree /*number of previous indices in current level*/ +
                        l_degree * l_degree ) /* number of previous indices untill level l-1 */;
->>>>>>> 35c34365
 }
 
 Vector SphericalHarmonics::ComputeSphericalBasis( double my, double phi ) {
@@ -109,13 +104,8 @@
 }
 
 void SphericalHarmonics::ComputeYBasis( const double phi ) {
-<<<<<<< HEAD
-    for( int l_idx = 0; l_idx <= (int)_LMaxDegree; l_idx++ ) {
-        _YBasis[GlobalIdxBasis( l_idx, 0 )] = _assLegendreP[GlobalIdxAssLegendreP( l_idx, 0 )] * 0.5 * M_SQRT2;    // M_SQRT2 = sqrt(2)
-=======
     for( unsigned l_idx = 0; l_idx <= _LMaxDegree; l_idx++ ) {
         _YBasis[GetGlobalIndexBasis( l_idx, 0 )] = _assLegendreP[GlobalIdxAssLegendreP( l_idx, 0 )] * 0.5 * M_SQRT2;    // M_SQRT2 = sqrt(2)
->>>>>>> 35c34365
     }
 
     // helper constants
@@ -128,22 +118,17 @@
     double s = 0.0;
     double c = 0.0;
 
-    for( int k_idx = 1; k_idx <= (int)_LMaxDegree; k_idx++ ) {
+    for( unsigned k_idx = 1; k_idx <= _LMaxDegree; k_idx++ ) {
         s  = tc * s1 - s2;    // addition theorem
         c  = tc * c1 - c2;    // addition theorem
         s2 = s1;
         s1 = s;
         c2 = c1;
         c1 = c;
-<<<<<<< HEAD
-        for( int l_idx = k_idx; l_idx <= (int)_LMaxDegree; l_idx++ ) {
-            _YBasis[GlobalIdxBasis( l_idx, -k_idx )] = _assLegendreP[GlobalIdxAssLegendreP( l_idx, k_idx )] * s;
-            _YBasis[GlobalIdxBasis( l_idx, k_idx )]  = _assLegendreP[GlobalIdxAssLegendreP( l_idx, k_idx )] * c;
-=======
         for( unsigned l_idx = k_idx; l_idx <= _LMaxDegree; l_idx++ ) {
             _YBasis[GetGlobalIndexBasis( l_idx, -k_idx )] = _assLegendreP[GlobalIdxAssLegendreP( l_idx, k_idx )] * s;
             _YBasis[GetGlobalIndexBasis( l_idx, k_idx )]  = _assLegendreP[GlobalIdxAssLegendreP( l_idx, k_idx )] * c;
->>>>>>> 35c34365
         }
     }
+
 }