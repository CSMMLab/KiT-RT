<<<<<<< HEAD
#include "quadrature.h"
#include <iostream>

int main( int argc, char** argv ) {
    std::cout << "Hello world!" << std::endl;
    Quadrature* Q = GetQuadrature( "montecarlo", 10 );
    Q->PrintWeights();
=======
#include <mpi.h>

#include "io.h"

int main( int argc, char** argv ) {
    MPI_Init( &argc, &argv );
    std::string inputFile = ParseArguments( argc, argv );
    Settings* settings    = ReadInputFile( inputFile );
    InitLogger( settings->GetLogDir(), spdlog::level::info, spdlog::level::info );
    PrintLogHeader( settings->GetInputFile() );
>>>>>>> e6ac84aa
    return EXIT_SUCCESS;
}<|MERGE_RESOLUTION|>--- conflicted
+++ resolved
@@ -1,12 +1,3 @@
-<<<<<<< HEAD
-#include "quadrature.h"
-#include <iostream>
-
-int main( int argc, char** argv ) {
-    std::cout << "Hello world!" << std::endl;
-    Quadrature* Q = GetQuadrature( "montecarlo", 10 );
-    Q->PrintWeights();
-=======
 #include <mpi.h>
 
 #include "io.h"
@@ -17,6 +8,7 @@
     Settings* settings    = ReadInputFile( inputFile );
     InitLogger( settings->GetLogDir(), spdlog::level::info, spdlog::level::info );
     PrintLogHeader( settings->GetInputFile() );
->>>>>>> e6ac84aa
+    Quadrature* Q = GetQuadrature( "montecarlo", 10 );
+    Q->PrintWeights();
     return EXIT_SUCCESS;
 }