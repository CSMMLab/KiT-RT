#include "solvers/csdsolvertrafofp.h"
#include "common/config.h"
#include "common/io.h"
#include "fluxes/numericalflux.h"
#include "kernels/scatteringkernelbase.h"
#include "problems/icru.h"
#include "problems/problembase.h"
#include "quadratures/quadraturebase.h"

// externals
#include "spdlog/spdlog.h"
#include <mpi.h>

CSDSolverTrafoFP::CSDSolverTrafoFP( Config* settings ) : SNSolver( settings ) {
    _dose = std::vector<double>( _settings->GetNCells(), 0.0 );

    // Set angle and energies
    _energies  = Vector( _nEnergies, 0.0 );    // equidistant
    _energyMin = 1e-4 * 0.511;
    _energyMax = 10e0;

    // write equidistant energy grid (false) or refined grid (true)
    GenerateEnergyGrid( false );

    // create 1D quadrature
    unsigned nq            = _settings->GetNQuadPoints();
    QuadratureBase* quad1D = QuadratureBase::Create( QUAD_GaussLegendre1D, nq );
    Vector w               = quad1D->GetWeights();
    VectorVector muVec     = quad1D->GetPoints();
    Vector mu( nq );
    for( unsigned k = 0; k < nq; ++k ) {
        mu[k] = muVec[k][0];
    }

    // setup Laplace Beltrami matrix L in slab geometry
    _L = Matrix( nq, nq, 0.0 );

    _FPMethod = 2;

    double DMinus = 0.0;
    double DPlus  = 0.0;
    for( unsigned k = 0; k < nq; ++k ) {
        DMinus = DPlus;
        DPlus  = DMinus - 2 * mu[k] * w[k];
        if( k > 0 ) {
            _L( k, k - 1 ) = DMinus / ( mu[k] - mu[k - 1] ) / w[k];
            _L( k, k )     = -DMinus / ( mu[k] - mu[k - 1] ) / w[k];
        }
        if( k < nq - 1 ) {
            _L( k, k + 1 ) = DPlus / ( mu[k + 1] - mu[k] ) / w[k];
            _L( k, k ) += -DPlus / ( mu[k + 1] - mu[k] ) / w[k];
        }
    }

    // Heney-Greenstein parameter
    double g = 0.8;

    // determine transport coefficients of Heney-Greenstein
    _xi1 = Vector( _nEnergies, 1.0 - g );    // paper Olbrant, Frank (11)
    _xi2 = Vector( _nEnergies, 4.0 / 3.0 - 2.0 * g + 2.0 / 3.0 * g * g );
    _xi  = Matrix( 4, _nEnergies );
    for( unsigned n = 0; n < _nEnergies; ++n ) {
        _xi( 1, n ) = 1.0 - g;
        _xi( 2, n ) = 4.0 / 3.0 - 2.0 * g + 2.0 / 3.0 * g * g;
    }

    // initialize stopping power vector
    _s = Vector( _nEnergies, 1.0 );

    _RT = true;

    // read in medical data if radiation therapy option selected
    if( _RT ) {
        /*
        _nEnergies = 100;
        _energies.resize(_nEnergies);
        _xi = Matrix(6,_nEnergies);
        double minExp = -4.0;
        double  maxExp = 1.5;
        for( int n = 0; n<_nEnergies; ++n){
            double exponent = minExp + ( maxExp - minExp ) / ( _nEnergies - 1 ) * n;
            _energies[n] = pow(10.0,exponent);
        }*/
        ICRU database( mu, _energies, _settings );
        database.GetTransportCoefficients( _xi );
        database.GetStoppingPower( _s );
        /*
        // print coefficients
        std::cout<<"E = [";
        for( unsigned n = 0; n<_nEnergies; ++n){
            std::cout<<_energies[n]<<"; ";
        }
        std::cout<<"];"<<std::endl;
        std::cout<<"xi = [";
        for( unsigned n = 0; n<_nEnergies; ++n){
            std::cout<<_xi(0,n)<<" "<<_xi(1,n)<<" "<<_xi(2,n)<<" "<<_xi(3,n)<<" "<<_xi(4,n)<<" "<<_xi(5,n)<<"; ";
        }
        std::cout<<"];"<<std::endl;
        */
    }

    _density = std::vector<double>( _nCells, 1.0 );
    // exit(EXIT_SUCCESS);

    PrepareVolumeOutput();
}

void CSDSolverTrafoFP::Solve() {
    auto log = spdlog::get( "event" );

    // save original energy field for boundary conditions
    _energiesOrig = _energies;

    // setup incoming BC on left
    _sol    = VectorVector( _density.size(), Vector( _settings->GetNQuadPoints(), 0.0 ) );    // hard coded IC, needs to be changed
    _solNew = _sol;
    for( unsigned k = 0; k < _nq; ++k ) {
        if( _quadPoints[k][0] > 0 && !_RT ) _sol[0][k] = 1e5 * exp( -10.0 * pow( 1.0 - _quadPoints[k][0], 2 ) );
    }

    // hard coded boundary type for 1D testcases (otherwise cells will be NEUMANN)
    _boundaryCells[0]           = BOUNDARY_TYPE::DIRICHLET;
    _boundaryCells[_nCells - 1] = BOUNDARY_TYPE::DIRICHLET;

    // setup identity matrix for FP scattering
    _identity = Matrix( _nq, _nq, 0.0 );
    for( unsigned k = 0; k < _nq; ++k ) _identity( k, k ) = 1.0;

    // angular flux at next time step
    // VectorVector psiNew( _nCells, Vector( _nq, 0.0 ) );
    // double dFlux = 1e10;
    // Vector fluxNew( _nCells, 0.0 );
    // Vector fluxOld( _nCells, 0.0 );
    // for( unsigned j = 0; j < _nCells; ++j ) {
    //    fluxOld[j] = dot( _sol[j], _weights );
    //}

    int rank;
    MPI_Comm_rank( MPI_COMM_WORLD, &rank );
    if( rank == 0 ) log->info( "{:10}   {:10}", "E", "dFlux" );

// do substitution from psi to psiTildeHat (cf. Dissertation Kerstion Kuepper, Eq. 1.23)
#pragma omp parallel for
    for( unsigned j = 0; j < _nCells; ++j ) {
        for( unsigned k = 0; k < _nq; ++k ) {
            _sol[j][k] = _sol[j][k] * _density[j] * _s[_nEnergies - 1];    // note that _s[_nEnergies - 1] is stopping power at highest energy
        }
    }

    // store transformed energies ETilde instead of E in _energies vector (cf. Dissertation Kerstion Kuepper, Eq. 1.25)
    double tmp   = 0.0;
    _energies[0] = 0.0;
    for( unsigned n = 1; n < _nEnergies; ++n ) {
        tmp          = tmp + _dE * 0.5 * ( 1.0 / _s[n] + 1.0 / _s[n - 1] );
        _energies[n] = tmp;
    }

    // store transformed energies ETildeTilde instead of ETilde in _energies vector (cf. Dissertation Kerstion Kuepper, Eq. 1.25)
    for( unsigned n = 0; n < _nEnergies; ++n ) {
        _energies[n] = _energies[_nEnergies - 1] - _energies[n];
    }

    // determine minimal density for CFL computation
    double densityMin = _density[0];
    for( unsigned j = 1; j < _nCells; ++j ) {
        if( densityMin > _density[j] ) densityMin = _density[j];
    }

    // cross sections do not need to be transformed to ETilde energy grid since e.g. TildeSigmaT(ETilde) = SigmaT(E(ETilde))

    // loop over energies (pseudo-time)
    for( unsigned n = 0; n < _nEnergies - 1; ++n ) {

        // --- Prepare Boundaries and temp variables
        IterPreprocessing( n );

        // --- Compute Fluxes ---
        FluxUpdate();

        // --- Finite Volume Update ---
        FVMUpdate( n );

        // --- Postprocessing ---
        IterPostprocessing();

<<<<<<< HEAD
        // --- Solver Output ---
        WriteVolumeOutput( n );
        WriteScalarOutput( n );
        PrintScreenOutput( n );
        PrintHistoryOutput( n );
        PrintVolumeOutput( n );
    }
    // Save( 1 );
    // Save();
}

void CSDSolverTrafoFP::IterPreprocessing( unsigned idx_pseudotime ) {
    _dE = fabs( _energies[idx_pseudotime + 1] - _energies[idx_pseudotime] );    // is the sign correct here?

    double xi1 = _xi( 1, _nEnergies - idx_pseudotime - 1 );
    double xi2 = _xi( 2, _nEnergies - idx_pseudotime - 1 );
    double xi3 = _xi( 3, _nEnergies - idx_pseudotime - 1 );

    // setup coefficients in FP step
    if( _FPMethod == 1 ) {
        _alpha  = 0.0;
        _alpha2 = xi1 / 2.0;
        _beta   = 0.0;
    }
    else if( _FPMethod == 2 ) {
        _alpha  = xi1 / 2.0 + xi2 / 8.0;
        _alpha2 = 0.0;
        _beta   = xi2 / 8.0 / xi1;
    }
    else if( _FPMethod == 3 ) {
        _alpha  = xi2 * ( 27.0 * xi2 * xi2 + 5.0 * xi3 * xi3 - 24.0 * xi2 * xi3 ) / ( 8.0 * xi3 * ( 3.0 * xi2 - 2.0 * xi3 ) );
        _beta   = xi3 / ( 6.0 * ( 3.0 * xi2 - 2.0 * xi3 ) );
        _alpha2 = xi1 / 2.0 - 9.0 / 8.0 * xi2 * xi2 / xi3 + 3.0 / 8.0 * xi2;
    }

    _IL = _identity - _beta * _L;

    // write BC for water phantom
    if( _RT ) {
        for( unsigned k = 0; k < _nq; ++k ) {
            if( _quadPoints[k][0] > 0 ) {
                _sol[0][k] = 1e5 * exp( -200.0 * pow( 1.0 - _quadPoints[k][0], 2 ) ) *
                             exp( -50.0 * pow( _energyMax - _energiesOrig[_nEnergies - idx_pseudotime - 1], 2 ) ) * _density[0] *
                             _s[_nEnergies - idx_pseudotime - 1];
=======
        // add FP scattering term implicitly
#pragma omp parallel for
        for( unsigned j = 0; j < _nCells; ++j ) {
            if( _boundaryCells[j] == BOUNDARY_TYPE::DIRICHLET ) continue;
            //_sol[j] = blaze::solve( identity - _dE * _alpha2 * _L, psiNew[j] );
            _sol[j] = _IL * blaze::solve( _IL - _dE * _alpha * _L, _sol[j] );
        }

// loop over all spatial cells
#pragma omp parallel for
        for( unsigned j = 0; j < _nCells; ++j ) {
            if( _boundaryCells[j] == BOUNDARY_TYPE::DIRICHLET ) continue;
            // loop over all ordinates
            for( unsigned i = 0; i < _nq; ++i ) {
                psiNew[j][i] = 0.0;
                // loop over all neighbor cells (edges) of cell j and compute numerical fluxes
                for( unsigned idx_neighbor = 0; idx_neighbor < _neighbors[j].size(); ++idx_neighbor ) {
                    // store flux contribution on psiNew_sigmaS to save memory
                    if( _boundaryCells[j] == BOUNDARY_TYPE::NEUMANN && _neighbors[j][idx_neighbor] == _nCells )
                        continue;    // adiabatic wall, add nothing
                    else
                        psiNew[j][i] += _g->Flux( _quadPoints[i],
                                                  _sol[j][i] / _density[j],
                                                  _sol[_neighbors[j][idx_neighbor]][i] / _density[_neighbors[j][idx_neighbor]],
                                                  _normals[j][idx_neighbor] ) /
                                        _areas[j];
                }
                // time update angular flux with numerical flux and total scattering cross section
                psiNew[j][i] = _sol[j][i] - _dE * psiNew[j][i];
>>>>>>> dedc8b67
            }
        }
    }

<<<<<<< HEAD
    // add FP scattering term implicitly
    for( unsigned j = 0; j < _nCells; ++j ) {
        if( _boundaryCells[j] == BOUNDARY_TYPE::DIRICHLET ) continue;
        //_sol[j] = blaze::solve( identity - _dE * _alpha2 * _L, psiNew[j] );
        _sol[j] = _IL * blaze::solve( _IL - _dE * _alpha * _L, _sol[j] );
    }
}

void CSDSolverTrafoFP::FluxUpdate() {
    for( unsigned j = 0; j < _nCells; ++j ) {
        if( _boundaryCells[j] == BOUNDARY_TYPE::DIRICHLET ) continue;
        // loop over all ordinates
        for( unsigned i = 0; i < _nq; ++i ) {
            _solNew[j][i] = 0.0;
            // loop over all neighbor cells (edges) of cell j and compute numerical fluxes
            for( unsigned idx_neighbor = 0; idx_neighbor < _neighbors[j].size(); ++idx_neighbor ) {
                // store flux contribution on psiNew_sigmaS to save memory
                if( _boundaryCells[j] == BOUNDARY_TYPE::NEUMANN && _neighbors[j][idx_neighbor] == _nCells )
                    continue;    // adiabatic wall, add nothing
                else
                    _solNew[j][i] += _g->Flux( _quadPoints[i],
                                               _sol[j][i] / _density[j],
                                               _sol[_neighbors[j][idx_neighbor]][i] / _density[_neighbors[j][idx_neighbor]],
                                               _normals[j][idx_neighbor] ) /
                                     _areas[j];
=======
#pragma omp parallel for
        for( unsigned j = 0; j < _nCells; ++j ) {
            if( _boundaryCells[j] == BOUNDARY_TYPE::DIRICHLET ) continue;
            _sol[j] = psiNew[j];
        }

#pragma omp parallel for
        for( unsigned j = 0; j < _nCells; ++j ) {
            fluxNew[j] = dot( _sol[j], _weights );
            if( n > 0 ) {
                _dose[j] += 0.5 * _dE * ( fluxNew[j] * _s[_nEnergies - n - 1] + fluxOld[j] * _s[_nEnergies - n] ) /
                            _density[j];    // update dose with trapezoidal rule
            }
            else {
                _dose[j] += _dE * fluxNew[j] * _s[_nEnergies - n - 1] / _density[j];
>>>>>>> dedc8b67
            }
        }
    }
}

void CSDSolverTrafoFP::FVMUpdate( unsigned idx_energy ) {
    for( unsigned j = 0; j < _nCells; ++j ) {
        if( _boundaryCells[j] == BOUNDARY_TYPE::DIRICHLET ) continue;
        // loop over all ordinates
        for( unsigned i = 0; i < _nq; ++i ) {
            // time update angular flux with numerical flux and total scattering cross section
            _solNew[j][i] = _sol[j][i] - _dE * _solNew[j][i];
        }
    }
}

void CSDSolverTrafoFP::Save() const {
    std::vector<std::string> fieldName1{ "dose" };
    std::vector<std::string> fieldName2{ " normalized dose" };
    std::vector<std::vector<std::string>> fieldNamesWrapper{ fieldName1, fieldName2 };

    std::vector<std::vector<double>> dose( 1, _dose );
    std::vector<std::vector<double>> normalizedDose( 1, _dose );
    double maxDose = *std::max_element( _dose.begin(), _dose.end() );
    for( unsigned i = 0; i < _dose.size(); ++i ) normalizedDose[0][i] /= maxDose;
    std::vector<std::vector<std::vector<double>>> results{ dose, normalizedDose };
    ExportVTK( _settings->GetOutputFile(), results, fieldNamesWrapper, _mesh );
}

void CSDSolverTrafoFP::Save( int currEnergy ) const {
    std::vector<std::string> fieldNames{ "flux" };
    std::vector<std::vector<std::string>> fieldNamesWrapper{ fieldNames };

    std::vector<std::vector<double>> scalarField( 1, _solverOutput );
    std::vector<std::vector<std::vector<double>>> results{ scalarField };
    ExportVTK( _settings->GetOutputFile() + "_" + std::to_string( currEnergy ), results, fieldNamesWrapper, _mesh );
}

void CSDSolverTrafoFP::GenerateEnergyGrid( bool refinement ) {
    _dE = ComputeTimeStep( _settings->GetCFL() );
    if( !refinement ) {
        _nEnergies = unsigned( ( _energyMax - _energyMin ) / _dE );
        _energies.resize( _nEnergies );
        for( unsigned n = 0; n < _nEnergies; ++n ) {
            _energies[n] = _energyMin + ( _energyMax - _energyMin ) / ( _nEnergies - 1 ) * n;
        }
    }
    else {
        // hard-coded positions for energy-grid refinement
        double energySwitch    = 0.58;
        double energySwitchMin = 0.03;

        // number of energies per intervals [E_min,energySwitchMin], [energySwitchMin,energySwitch], [energySwitch,E_Max]
        unsigned nEnergies1 = unsigned( ( _energyMax - energySwitch ) / _dE );
        unsigned nEnergies2 = unsigned( ( energySwitch - energySwitchMin ) / ( _dE / 2 ) );
        unsigned nEnergies3 = unsigned( ( energySwitchMin - _energyMin ) / ( _dE / 3 ) );
        _nEnergies          = nEnergies1 + nEnergies2 + nEnergies3 - 2;
        _energies.resize( _nEnergies );

        // write equidistant energy grid in each interval
        for( unsigned n = 0; n < nEnergies3; ++n ) {
            _energies[n] = _energyMin + ( energySwitchMin - _energyMin ) / ( nEnergies3 - 1 ) * n;
        }
        for( unsigned n = 1; n < nEnergies2; ++n ) {
            _energies[n + nEnergies3 - 1] = energySwitchMin + ( energySwitch - energySwitchMin ) / ( nEnergies2 - 1 ) * n;
        }
        for( unsigned n = 1; n < nEnergies1; ++n ) {
            _energies[n + nEnergies3 + nEnergies2 - 2] = energySwitch + ( _energyMax - energySwitch ) / ( nEnergies1 - 1 ) * n;
        }
    }
}

void CSDSolverTrafoFP::IterPostprocessing() {
    // --- Update Solution ---
    _sol = _solNew;

    // --- Compute Flux for solution and Screen Output ---
    ComputeRadFlux();
}
void CSDSolverTrafoFP::PrepareVolumeOutput() {
    unsigned nGroups = (unsigned)_settings->GetNVolumeOutput();

    _outputFieldNames.resize( nGroups );
    _outputFields.resize( nGroups );

    // Prepare all OutputGroups ==> Specified in option VOLUME_OUTPUT
    for( unsigned idx_group = 0; idx_group < nGroups; idx_group++ ) {
        // Prepare all Output Fields per group

        // Different procedure, depending on the Group...
        switch( _settings->GetVolumeOutput()[idx_group] ) {
            case MINIMAL:
                // Currently only one entry ==> rad flux
                _outputFields[idx_group].resize( 1 );
                _outputFieldNames[idx_group].resize( 1 );

                _outputFields[idx_group][0].resize( _nCells );
                _outputFieldNames[idx_group][0] = "radiation flux density";
                break;

            case MEDICAL:
                _outputFields[idx_group].resize( 2 );
                _outputFieldNames[idx_group].resize( 2 );

                // Dose
                _outputFields[idx_group][0].resize( _nCells );
                _outputFieldNames[idx_group][0] = "dose";
                // Normalized Dose
                _outputFields[idx_group][1].resize( _nCells );
                _outputFieldNames[idx_group][1] = "normalized dose";
                break;

            default: ErrorMessages::Error( "Volume Output Group not defined for CSD_SN_FP_TRAFO Solver!", CURRENT_FUNCTION ); break;
        }
    }
}

void CSDSolverTrafoFP::WriteVolumeOutput( unsigned idx_pseudoTime ) {
    unsigned nGroups = (unsigned)_settings->GetNVolumeOutput();
    double maxDose;
    if( ( _settings->GetVolumeOutputFrequency() != 0 && idx_pseudoTime % (unsigned)_settings->GetVolumeOutputFrequency() == 0 ) ||
        ( idx_pseudoTime == _nEnergies - 1 ) /* need sol at last iteration */ ) {

        for( unsigned idx_group = 0; idx_group < nGroups; idx_group++ ) {
            switch( _settings->GetVolumeOutput()[idx_group] ) {
                case MINIMAL:
                    for( unsigned idx_cell = 0; idx_cell < _nCells; ++idx_cell ) {
                        _outputFields[idx_group][0][idx_cell] = _fluxNew[idx_cell];
                    }
                    break;

                case MEDICAL:
                    // Compute Dose
                    for( unsigned idx_cell = 0; idx_cell < _nCells; ++idx_cell ) {
                        if( idx_cell > 0 ) {
                            _outputFields[idx_group][0][idx_cell] +=
                                0.5 * _dE *
                                ( _fluxNew[idx_cell] * _s[_nEnergies - idx_pseudoTime - 1] + _flux[idx_cell] * _s[_nEnergies - idx_pseudoTime] ) /
                                _density[idx_cell];    // update dose with trapezoidal rule
                        }
                        else {
                            _outputFields[idx_group][0][idx_cell] +=
                                _dE * _fluxNew[idx_cell] * _s[_nEnergies - idx_pseudoTime - 1] / _density[idx_cell];
                        }
                    }
                    // Compute normalized dose
                    _outputFields[idx_group][1] = _outputFields[idx_group][0];

                    maxDose = *std::max_element( _outputFields[idx_group][0].begin(), _outputFields[idx_group][0].end() );

                    for( unsigned idx_cell = 0; idx_cell < _nCells; ++idx_cell ) {
                        _outputFields[idx_group][1][idx_cell] /= maxDose;
                    }
                    break;

                default: ErrorMessages::Error( "Volume Output Group not defined for CSD_SN_FP_TRAFO Solver!", CURRENT_FUNCTION ); break;
            }
        }
    }
}<|MERGE_RESOLUTION|>--- conflicted
+++ resolved
@@ -101,11 +101,10 @@
 
     _density = std::vector<double>( _nCells, 1.0 );
     // exit(EXIT_SUCCESS);
-
-    PrepareVolumeOutput();
 }
 
 void CSDSolverTrafoFP::Solve() {
+  PrepareVolumeOutput();
     auto log = spdlog::get( "event" );
 
     // save original energy field for boundary conditions
@@ -139,8 +138,7 @@
     MPI_Comm_rank( MPI_COMM_WORLD, &rank );
     if( rank == 0 ) log->info( "{:10}   {:10}", "E", "dFlux" );
 
-// do substitution from psi to psiTildeHat (cf. Dissertation Kerstion Kuepper, Eq. 1.23)
-#pragma omp parallel for
+    // do substitution from psi to psiTildeHat (cf. Dissertation Kerstion Kuepper, Eq. 1.23)
     for( unsigned j = 0; j < _nCells; ++j ) {
         for( unsigned k = 0; k < _nq; ++k ) {
             _sol[j][k] = _sol[j][k] * _density[j] * _s[_nEnergies - 1];    // note that _s[_nEnergies - 1] is stopping power at highest energy
@@ -170,6 +168,7 @@
 
     // loop over energies (pseudo-time)
     for( unsigned n = 0; n < _nEnergies - 1; ++n ) {
+        _dE = fabs( _energies[n + 1] - _energies[n] );    // is the sign correct here?
 
         // --- Prepare Boundaries and temp variables
         IterPreprocessing( n );
@@ -183,7 +182,6 @@
         // --- Postprocessing ---
         IterPostprocessing();
 
-<<<<<<< HEAD
         // --- Solver Output ---
         WriteVolumeOutput( n );
         WriteScalarOutput( n );
@@ -228,42 +226,10 @@
                 _sol[0][k] = 1e5 * exp( -200.0 * pow( 1.0 - _quadPoints[k][0], 2 ) ) *
                              exp( -50.0 * pow( _energyMax - _energiesOrig[_nEnergies - idx_pseudotime - 1], 2 ) ) * _density[0] *
                              _s[_nEnergies - idx_pseudotime - 1];
-=======
-        // add FP scattering term implicitly
-#pragma omp parallel for
-        for( unsigned j = 0; j < _nCells; ++j ) {
-            if( _boundaryCells[j] == BOUNDARY_TYPE::DIRICHLET ) continue;
-            //_sol[j] = blaze::solve( identity - _dE * _alpha2 * _L, psiNew[j] );
-            _sol[j] = _IL * blaze::solve( _IL - _dE * _alpha * _L, _sol[j] );
-        }
-
-// loop over all spatial cells
-#pragma omp parallel for
-        for( unsigned j = 0; j < _nCells; ++j ) {
-            if( _boundaryCells[j] == BOUNDARY_TYPE::DIRICHLET ) continue;
-            // loop over all ordinates
-            for( unsigned i = 0; i < _nq; ++i ) {
-                psiNew[j][i] = 0.0;
-                // loop over all neighbor cells (edges) of cell j and compute numerical fluxes
-                for( unsigned idx_neighbor = 0; idx_neighbor < _neighbors[j].size(); ++idx_neighbor ) {
-                    // store flux contribution on psiNew_sigmaS to save memory
-                    if( _boundaryCells[j] == BOUNDARY_TYPE::NEUMANN && _neighbors[j][idx_neighbor] == _nCells )
-                        continue;    // adiabatic wall, add nothing
-                    else
-                        psiNew[j][i] += _g->Flux( _quadPoints[i],
-                                                  _sol[j][i] / _density[j],
-                                                  _sol[_neighbors[j][idx_neighbor]][i] / _density[_neighbors[j][idx_neighbor]],
-                                                  _normals[j][idx_neighbor] ) /
-                                        _areas[j];
-                }
-                // time update angular flux with numerical flux and total scattering cross section
-                psiNew[j][i] = _sol[j][i] - _dE * psiNew[j][i];
->>>>>>> dedc8b67
             }
         }
     }
 
-<<<<<<< HEAD
     // add FP scattering term implicitly
     for( unsigned j = 0; j < _nCells; ++j ) {
         if( _boundaryCells[j] == BOUNDARY_TYPE::DIRICHLET ) continue;
@@ -289,24 +255,8 @@
                                                _sol[_neighbors[j][idx_neighbor]][i] / _density[_neighbors[j][idx_neighbor]],
                                                _normals[j][idx_neighbor] ) /
                                      _areas[j];
-=======
-#pragma omp parallel for
-        for( unsigned j = 0; j < _nCells; ++j ) {
-            if( _boundaryCells[j] == BOUNDARY_TYPE::DIRICHLET ) continue;
-            _sol[j] = psiNew[j];
-        }
-
-#pragma omp parallel for
-        for( unsigned j = 0; j < _nCells; ++j ) {
-            fluxNew[j] = dot( _sol[j], _weights );
-            if( n > 0 ) {
-                _dose[j] += 0.5 * _dE * ( fluxNew[j] * _s[_nEnergies - n - 1] + fluxOld[j] * _s[_nEnergies - n] ) /
-                            _density[j];    // update dose with trapezoidal rule
             }
-            else {
-                _dose[j] += _dE * fluxNew[j] * _s[_nEnergies - n - 1] / _density[j];
->>>>>>> dedc8b67
-            }
+     
         }
     }
 }
