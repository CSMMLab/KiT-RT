--- conflicted
+++ resolved
@@ -14,6 +14,7 @@
 #include "solvers/mnsolver.h"
 #include "solvers/pnsolver.h"
 #include "solvers/snsolver.h"
+
 #include <mpi.h>
 
 Solver::Solver( Config* settings ) {
@@ -27,6 +28,7 @@
     _neighbors = _mesh->GetNeighbours();
     _normals   = _mesh->GetNormals();
     _nCells    = _mesh->GetNumCells();
+    _settings->SetNCells( _nCells );
 
     // build quadrature object and store frequently used params
     _quadrature = QuadratureBase::Create( settings );
@@ -34,11 +36,7 @@
     _settings->SetNQuadPoints( _nq );
 
     // build slope related params
-<<<<<<< HEAD
     _reconstructor = new Reconstructor( settings );
-=======
-    _reconstructor = Reconstructor::Create( settings );
->>>>>>> 35c34365
     _reconsOrder   = _reconstructor->GetReconsOrder();
 
     auto nodes = _mesh->GetNodes();
@@ -104,6 +102,7 @@
 Solver* Solver::Create( Config* settings ) {
     switch( settings->GetSolverName() ) {
         case SN_SOLVER: return new SNSolver( settings );
+
         case PN_SOLVER: return new PNSolver( settings );
         case MN_SOLVER: return new MNSolver( settings );
         case CSD_SN_SOLVER: return new CSDSNSolver( settings );
@@ -112,7 +111,6 @@
         case CSD_SN_FOKKERPLANCK_TRAFO_SH_SOLVER_2D: return new CSDSolverTrafoFPSH2D( settings );
         default: ErrorMessages::Error( "Creator for the chosen solver does not yet exist. This is is the fault of the coder!", CURRENT_FUNCTION );
     }
-    return nullptr;
 }
 
 void Solver::Solve() {
@@ -128,9 +126,6 @@
     if( _settings->GetIsCSD() ) {
         _maxIter = _nEnergies - 1;    // Since CSD does not go the last energy step
     }
-
-    // Prepare Solver output
-    PrepareVolumeOutput();
 
     // Preprocessing before first pseudo time step
     SolverPreprocessing();
@@ -158,17 +153,9 @@
         PrintVolumeOutput( iter );
     }
 
-<<<<<<< HEAD
-    if( rank == 0 ) {
-        log->info( hLine );
-        log->info( "| Postprocessing screen output goes here." );
-        log->info( "--------------------------- Solver Finished ----------------------------" );
-    }
-=======
     // --- Postprocessing ---
 
     DrawPostSolverOutput();
->>>>>>> 35c34365
 }
 
 void Solver::PrintVolumeOutput() const { ExportVTK( _settings->GetOutputFile(), _outputFields, _outputFieldNames, _mesh ); }
@@ -428,9 +415,6 @@
     }
 }
 
-<<<<<<< HEAD
-void Solver::SolverPreprocessing() {}
-=======
 void Solver::DrawPreSolverOutput() {
     // MPI
     int rank;
@@ -509,4 +493,5 @@
         log->info( "--------------------------- Solver Finished ----------------------------" );
     }
 }
->>>>>>> 35c34365
+
+void Solver::SolverPreprocessing() {}