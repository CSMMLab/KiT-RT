--- conflicted
+++ resolved
@@ -63,24 +63,15 @@
     for( unsigned idx_degree = 0; idx_degree < _polyDegreeBasis; ++idx_degree ) {
         Vector xs_m = blaze::column( sigma_ref, idx_degree );    // Scattering cross section Moments
         Interpolation interp( E_ref, xs_m );
-<<<<<<< HEAD
-        blaze::column( sigma_t, idx_degree ) = interp( _energies );
-        Vector temp                          = interp( _energies );
-        std::cout << temp << std::endl;
+        _sigmaT[idx_degree] = interp( _energies );
     }
 
     // std::cout << "here\n";
     // std::cout << size( sigma_t ) << std::endl;
-    //_sigmaT = sigma_t;
-    //_sigmaS = sigma_t;
+    _sigmaT = sigma_t;
 
     TextProcessingToolbox::PrintMatrix( sigma_t );
 
-=======
-        _sigmaT[idx_degree] = interp( _energies );
-    }
-
->>>>>>> 963f7901
     Interpolation interpS( E_tab, S_tab );
     _s = interpS( _energies );
 }
