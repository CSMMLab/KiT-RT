#include "solvers/mnsolver.h"
#include "common/config.h"
#include "common/io.h"
#include "entropies/entropybase.h"
#include "fluxes/numericalflux.h"
#include "optimizers/optimizerbase.h"
#include "quadratures/quadraturebase.h"
#include "solvers/sphericalharmonics.h"
#include "toolboxes/textprocessingtoolbox.h"

// externals
#include "spdlog/spdlog.h"
#include <mpi.h>

#include <fstream>
//#include <chrono>

MNSolver::MNSolver( Config* settings ) : Solver( settings ) {

    // Is this good (fast) code using a constructor list?
    _nMaxMomentsOrder = settings->GetMaxMomentDegree();
    _nTotalEntries    = GlobalIndex( _nMaxMomentsOrder, int( _nMaxMomentsOrder ) ) + 1;

    // build quadrature object and store quadrature points and weights
    _quadPoints       = _quadrature->GetPoints();
    _weights          = _quadrature->GetWeights();
    _nq               = _quadrature->GetNq();
    _quadPointsSphere = _quadrature->GetPointsSphere();
    _settings->SetNQuadPoints( _nq );

    // transform sigmaT and sigmaS in sigmaA.
    _sigmaA = VectorVector( _nEnergies, Vector( _nCells, 0 ) );    // Get rid of this extra vektor!

    for( unsigned n = 0; n < _nEnergies; n++ ) {
        for( unsigned j = 0; j < _nCells; j++ ) {
            _sigmaA[n][j] = 0;    //_sigmaT[n][j] - _sigmaS[n][j];
            _sigmaS[n][j] = 1;
        }
    }

    // Initialize Scatter Matrix
    _scatterMatDiag    = Vector( _nTotalEntries, 1.0 );
    _scatterMatDiag[0] = 0.0;    // First entry is zero by construction.

    // Initialize Entropy
    _entropy = EntropyBase::Create( _settings );

    // Initialize Optimizer
    _optimizer = OptimizerBase::Create( _settings );

    // Initialize lagrange Multiplier
    _alpha = VectorVector( _nCells, Vector( _nTotalEntries, 0.0 ) );

    // Initialize and Pre-Compute Moments at quadrature points
    _basis = new SphericalHarmonics( _nMaxMomentsOrder );

    _moments = VectorVector( _nq, Vector( _nTotalEntries, 0.0 ) );
    ComputeMoments();

    // Solver output
    _outputFields = std::vector( _nTotalEntries, std::vector( _nCells, 0.0 ) );
}

MNSolver::~MNSolver() {
    delete _entropy;
    delete _optimizer;
    delete _basis;
}

int MNSolver::GlobalIndex( int l, int k ) const {
    int numIndicesPrevLevel  = l * l;    // number of previous indices untill level l-1
    int prevIndicesThisLevel = k + l;    // number of previous indices in current level
    return numIndicesPrevLevel + prevIndicesThisLevel;
}

void MNSolver::ComputeMoments() {
    double my, phi;

    for( unsigned idx_quad = 0; idx_quad < _nq; idx_quad++ ) {
        my  = _quadPointsSphere[idx_quad][0];
        phi = _quadPointsSphere[idx_quad][1];

        _moments[idx_quad] = _basis->ComputeSphericalBasis( my, phi );
    }
}

Vector MNSolver::ConstructFlux( unsigned idx_cell ) {

    // ---- Integration of Moment of flux ----
    double entropyL, entropyR, entropyFlux;

    Vector flux( _nTotalEntries, 0.0 );

    for( unsigned idx_quad = 0; idx_quad < _nq; idx_quad++ ) {

        entropyFlux = 0.0;    // Reset temorary flux

        entropyL = _entropy->EntropyPrimeDual( blaze::dot( _alpha[idx_cell], _moments[idx_quad] ) );

        for( unsigned idx_neigh = 0; idx_neigh < _neighbors[idx_cell].size(); idx_neigh++ ) {
            // Store fluxes in psiNew, to save memory
            if( _boundaryCells[idx_cell] == BOUNDARY_TYPE::NEUMANN && _neighbors[idx_cell][idx_neigh] == _nCells )
                entropyR = entropyL;
            else {
                entropyR = _entropy->EntropyPrimeDual( blaze::dot( _alpha[_neighbors[idx_cell][idx_neigh]], _moments[idx_quad] ) );
            }
            entropyFlux += _g->Flux( _quadPoints[idx_quad], entropyL, entropyR, _normals[idx_cell][idx_neigh] );
        }
        flux += _moments[idx_quad] * ( _weights[idx_quad] * entropyFlux );

        // ------- Relizablity Reconstruction Step ----
    }
    return flux;
}

void MNSolver::ComputeRealizableSolution( unsigned idx_cell ) {
    double entropyReconstruction = 0.0;
    _sol[idx_cell]               = 0;
    for( unsigned idx_quad = 0; idx_quad < _nq; idx_quad++ ) {
        // Make entropyReconstruction a member vector, s.t. it does not have to be re-evaluated in ConstructFlux
        entropyReconstruction = _entropy->EntropyPrimeDual( blaze::dot( _alpha[idx_cell], _moments[idx_quad] ) );
        _sol[idx_cell] += _moments[idx_quad] * ( _weights[idx_quad] * entropyReconstruction );
    }
}

void MNSolver::Solve() {

    int rank;
    MPI_Comm_rank( MPI_COMM_WORLD, &rank );

    auto log = spdlog::get( "event" );

    // angular flux at next time step (maybe store angular flux at all time steps, since time becomes energy?)
    VectorVector psiNew = _sol;
    double dFlux        = 1e10;
    Vector fluxNew( _nCells, 0.0 );
    Vector fluxOld( _nCells, 0.0 );
    VectorVector solTimesArea = _sol;

    double mass1 = 0;
    for( unsigned i = 0; i < _nCells; ++i ) {
        _solverOutput[i] = _sol[i][0];
        mass1 += _sol[i][0] * _areas[i];
    }

    dFlux   = blaze::l2Norm( fluxNew - fluxOld );
    fluxOld = fluxNew;

    Save( -1 );

    if( rank == 0 ) log->info( "{:10}   {:10}", "t", "dFlux" );
    if( rank == 0 ) log->info( "{:03.8f}   {:01.5e} {:01.5e}", -1.0, dFlux, mass1 );

    // Time measurement
    // auto start = chrono::steady_clock::now();
    // auto end   = chrono::steady_clock::now();

    // Loop over energies (pseudo-time of continuous slowing down approach)

    for( unsigned idx_energy = 0; idx_energy < _nEnergies; idx_energy++ ) {

        // ------- Reconstruction Step ----------------

        _optimizer->SolveMultiCell( _alpha, _sol, _moments );

        // Loop over the grid cells
        for( unsigned idx_cell = 0; idx_cell < _nCells; idx_cell++ ) {

            // ------- Relizablity Reconstruction Step ----

            ComputeRealizableSolution( idx_cell );

            // ------- Flux Computation Step --------------

            // Dirichlet Boundaries are finished now
            if( _boundaryCells[idx_cell] == BOUNDARY_TYPE::DIRICHLET ) continue;

            psiNew[idx_cell] = ConstructFlux( idx_cell );

            // ------ Finite Volume Update Step ------

            // NEED TO VECTORIZE
            for( unsigned idx_system = 0; idx_system < _nTotalEntries; idx_system++ ) {

                psiNew[idx_cell][idx_system] = _sol[idx_cell][idx_system] -
                                               ( _dE / _areas[idx_cell] ) * psiNew[idx_cell][idx_system] /* cell averaged flux */
                                               - _dE * _sol[idx_cell][idx_system] *
                                                     ( _sigmaA[idx_energy][idx_cell]                                    /* absorbtion influence */
                                                       + _sigmaS[idx_energy][idx_cell] * _scatterMatDiag[idx_system] ); /* scattering influence */
            }
        }
        _sol = psiNew;

        // pseudo time iteration output
        double mass = 0.0;
        for( unsigned idx_sys = 0; idx_sys < _nTotalEntries; idx_sys++ ) {
            for( unsigned idx_cell = 0; idx_cell < _nCells; ++idx_cell ) {

                fluxNew[idx_cell] = _sol[idx_cell][0];    // zeroth moment is raditation densitiy we are interested in

                _solverOutput[idx_cell] = _sol[idx_cell][0];
                mass += _sol[idx_cell][0] * _areas[idx_cell];
                _outputFields[idx_sys][idx_cell] = _sol[idx_cell][idx_sys];
            }
        }

        dFlux   = blaze::l2Norm( fluxNew - fluxOld );
        fluxOld = fluxNew;
        if( rank == 0 ) log->info( "{:03.8f}   {:01.5e} {:01.5e}", _energies[idx_energy], dFlux, mass );
        Save( idx_energy );

        WriteNNTrainingData( idx_energy );

        // Update Solution
        _sol = psiNew;
    }
}

void MNSolver::Save() const {
    std::vector<std::string> fieldNames{ "flux" };
    std::vector<double> flux;
    flux.resize( _nCells );

    for( unsigned i = 0; i < _nCells; ++i ) {
        flux[i] = _sol[i][0];
    }
    std::vector<std::vector<double>> scalarField( 1, flux );
    std::vector<std::vector<std::vector<double>>> results{ scalarField };
    ExportVTK( _settings->GetOutputFile(), results, fieldNames, _mesh );
}

void MNSolver::Save( int currEnergy ) const {
    std::vector<std::string> fieldNames = { "flux" };

    // Multifield ooutput
    // std::vector<std::string> fieldNames( _nTotalEntries, "flux" );
    // for( unsigned idx_sys = 1; idx_sys < _nTotalEntries; idx_sys++ ) {
    //    fieldNames[idx_sys] = std::string( "flux_moment_" + std::to_string( idx_sys ) );
    //}

    std::vector<std::vector<double>> scalarField( 1, _solverOutput );
<<<<<<< HEAD
    std::vector<std::vector<std::vector<double>>> results{ _outputFields };
=======
    std::vector<std::vector<std::vector<double>>> results{ scalarField };
>>>>>>> debc297e
    ExportVTK( _settings->GetOutputFile() + "_" + std::to_string( currEnergy ), results, fieldNames, _mesh );
}

void MNSolver::WriteNNTrainingData( unsigned idx_pseudoTime ) {
    std::string filename = "trainNN.csv";
    std::ofstream myfile;
    myfile.open( filename, std::ofstream::app );

    for( unsigned idx_cell = 0; idx_cell < _nCells; idx_cell++ ) {
        myfile << 0 << ", " << _nTotalEntries << "," << idx_pseudoTime;
        for( unsigned idx_sys = 0; idx_sys < _nTotalEntries; idx_sys++ ) {
            myfile << "," << _sol[idx_cell][idx_sys];
        }
        myfile << " \n" << 1 << ", " << _nTotalEntries << "," << idx_pseudoTime;
        for( unsigned idx_sys = 0; idx_sys < _nTotalEntries; idx_sys++ ) {
            myfile << "," << _alpha[idx_cell][idx_sys];
        }
        myfile << "\n";
    }
    myfile.close();
}<|MERGE_RESOLUTION|>--- conflicted
+++ resolved
@@ -151,12 +151,7 @@
     if( rank == 0 ) log->info( "{:10}   {:10}", "t", "dFlux" );
     if( rank == 0 ) log->info( "{:03.8f}   {:01.5e} {:01.5e}", -1.0, dFlux, mass1 );
 
-    // Time measurement
-    // auto start = chrono::steady_clock::now();
-    // auto end   = chrono::steady_clock::now();
-
     // Loop over energies (pseudo-time of continuous slowing down approach)
-
     for( unsigned idx_energy = 0; idx_energy < _nEnergies; idx_energy++ ) {
 
         // ------- Reconstruction Step ----------------
@@ -189,7 +184,6 @@
                                                        + _sigmaS[idx_energy][idx_cell] * _scatterMatDiag[idx_system] ); /* scattering influence */
             }
         }
-        _sol = psiNew;
 
         // pseudo time iteration output
         double mass = 0.0;
@@ -239,11 +233,7 @@
     //}
 
     std::vector<std::vector<double>> scalarField( 1, _solverOutput );
-<<<<<<< HEAD
-    std::vector<std::vector<std::vector<double>>> results{ _outputFields };
-=======
     std::vector<std::vector<std::vector<double>>> results{ scalarField };
->>>>>>> debc297e
     ExportVTK( _settings->GetOutputFile() + "_" + std::to_string( currEnergy ), results, fieldNames, _mesh );
 }
 
