--- conflicted
+++ resolved
@@ -18,10 +18,7 @@
 #include <fstream>
 
 MNSolver::MNSolver( Config* settings ) : Solver( settings ) {
-<<<<<<< HEAD
-
-=======
->>>>>>> 35c34365
+
     _LMaxDegree    = settings->GetMaxMomentDegree();
     _basis         = SphericalBase::Create( _settings );
     _nTotalEntries = _basis->GetBasisSize();
@@ -86,6 +83,7 @@
 
     //--- Integration of moments of flux ---
     double entropyL, entropyR, entropyFlux;
+
     Vector flux( _nTotalEntries, 0.0 );
 
     //--- Temporary storages of reconstructed alpha ---
@@ -128,7 +126,7 @@
         }
         // Solution flux
         flux += _moments[idx_quad] * ( _weights[idx_quad] * entropyFlux );
-    }
+  }
     return flux;
 }
 
@@ -145,6 +143,7 @@
 void MNSolver::IterPreprocessing( unsigned idx_pseudotime ) {
 
     // ------- Reconstruction Step ----------------
+
     _optimizer->SolveMultiCell( _alpha, _sol, _moments );
 
     // ------- Relizablity Preservation Step ----
@@ -186,13 +185,16 @@
     for( unsigned idx_cell = 0; idx_cell < _nCells; idx_cell++ ) {
         // Dirichlet Boundaries stay
         if( _boundaryCells[idx_cell] == BOUNDARY_TYPE::DIRICHLET ) continue;
+
         for( unsigned idx_system = 0; idx_system < _nTotalEntries; idx_system++ ) {
+
             _solNew[idx_cell][idx_system] = _sol[idx_cell][idx_system] -
                                             ( _dE / _areas[idx_cell] ) * _solNew[idx_cell][idx_system] /* cell averaged flux */
                                             - _dE * _sol[idx_cell][idx_system] *
                                                   ( _sigmaT[idx_energy][idx_cell]                                    /* absorbtion influence */
                                                     + _sigmaS[idx_energy][idx_cell] * _scatterMatDiag[idx_system] ); /* scattering influence */
         }
+
         _solNew[idx_cell][0] += _dE * _Q[0][idx_cell][0];
     }
 }
