#include "mesh.h"

Mesh::Mesh( std::vector<Vector> nodes,
            std::vector<std::vector<unsigned>> cells,
            std::vector<std::pair<BOUNDARY_TYPE, std::vector<unsigned>>> boundaries )
    : _dim( nodes[0].size() ), _numCells( cells.size() ), _numNodes( nodes.size() ), _numNodesPerCell( cells[0].size() ),
      _numBoundaries( boundaries.size() ), _ghostCellID( _numCells ), _nodes( nodes ), _cells( cells ), _boundaries( boundaries ) {
    ComputeCellAreas();
    ComputeCellMidpoints();
    ComputeConnectivity();
    ComputePartitioning();
}

Mesh::~Mesh() {}

void Mesh::ComputeConnectivity() {
    // get MPI info
    int comm_size, comm_rank;
    MPI_Comm_size( MPI_COMM_WORLD, &comm_size );
    MPI_Comm_rank( MPI_COMM_WORLD, &comm_rank );

    // determine number/chunk size and indices of cells treated by each mpi thread
    unsigned chunkSize    = std::ceil( static_cast<float>( _numCells ) / static_cast<float>( comm_size ) );
    unsigned mpiCellStart = comm_rank * chunkSize;
    unsigned mpiCellEnd   = std::min( ( comm_rank + 1 ) * chunkSize, _numCells );

    // 'flat' vectors are a flattened representation of the neighbors numCells<numNodesPerCell> nested vectors; easier for MPI
    // 'part' vectors store information for each single MPI thread
    std::vector<int> neighborsFlatPart( _numNodesPerCell * chunkSize, -1 );
    std::vector<Vector> normalsFlatPart( _numNodesPerCell * chunkSize, Vector( _dim, -1.0 ) );

    // pre sort cells and boundaries; sorting is needed for std::set_intersection
    auto sortedCells( _cells );
    for( unsigned i = 0; i < _numCells; ++i ) {
        std::sort( sortedCells[i].begin(), sortedCells[i].end() );
    }
    std::vector<std::vector<unsigned>> sortedBoundaries;
    for( unsigned i = 0; i < _numBoundaries; ++i ) {
        sortedBoundaries.push_back( _boundaries[i].second );
        std::sort( sortedBoundaries[i].begin(), sortedBoundaries[i].end() );
    }
<<<<<<< HEAD
#pragma omp parallel for
=======

    // determine neighbor cells and normals with MPI and OpenMP
    //#pragma omp parallel for
>>>>>>> 7fc04d94
    for( unsigned i = mpiCellStart; i < mpiCellEnd; ++i ) {
        std::vector<unsigned>* cellsI = &sortedCells[i];
        for( unsigned j = 0; j < _numCells; ++j ) {
            if( i == j ) continue;
            std::vector<unsigned>* cellsJ = &sortedCells[j];
            std::vector<unsigned> commonElements;
            std::set_intersection( cellsI->begin(),
                                   cellsI->end(),
                                   cellsJ->begin(),
                                   cellsJ->end(),
                                   std::back_inserter( commonElements ) );    // find common nodes of two cells
            if( commonElements.size() == _dim ) {                             // in 2D cells are neighbors if they share two nodes
                // determine unused index
                unsigned pos0 = _numNodesPerCell * ( i - mpiCellStart );
                unsigned pos  = pos0;
                while( neighborsFlatPart[pos] != -1 && pos < pos0 + _numNodesPerCell - 1 && pos < chunkSize * _numNodesPerCell - 1 ) pos++;
                neighborsFlatPart[pos] = j;
                // compute normal vector
                normalsFlatPart[pos] = ComputeOutwardFacingNormal( _nodes[commonElements[0]], _nodes[commonElements[1]], _cellMidPoints[i] );
            }
        }
        // boundaries are treated similarly to normal cells, but need a special treatment due to the absence of a neighboring cell
        for( unsigned k = 0; k < _boundaries.size(); ++k ) {
            std::vector<unsigned>* bNodes = &sortedBoundaries[k];
            for( unsigned j = 0; j < _boundaries[k].second.size(); ++j ) {
                std::vector<unsigned> commonElements;
                std::set_intersection( cellsI->begin(), cellsI->end(), bNodes->begin(), bNodes->end(), std::back_inserter( commonElements ) );
                if( commonElements.size() == _dim ) {
                    unsigned pos0 = _numNodesPerCell * ( i - mpiCellStart );
                    unsigned pos  = pos0;
                    while( neighborsFlatPart[pos] != -1 && pos < pos0 + _numNodesPerCell - 1 && pos < chunkSize * _numNodesPerCell - 1 ) pos++;
                    neighborsFlatPart[pos] = _ghostCellID;
                    normalsFlatPart[pos]   = ComputeOutwardFacingNormal( _nodes[commonElements[0]], _nodes[commonElements[1]], _cellMidPoints[i] );
                }
            }
        }
    }

    // gather distributed data on all MPI threads
    std::vector<int> neighborsFlat( _numNodesPerCell * chunkSize * comm_size, -1 );
    std::vector<Vector> normalsFlat( _numNodesPerCell * chunkSize * comm_size, Vector( _dim, 0.0 ) );
    if( comm_size == 1 ) {    // can be done directly if there is only one MPI thread
        neighborsFlat.assign( neighborsFlatPart.begin(), neighborsFlatPart.end() );
        normalsFlat.assign( normalsFlatPart.begin(), normalsFlatPart.end() );
    }
    else {
        MPI_Allgather( neighborsFlatPart.data(),
                       _numNodesPerCell * chunkSize,
                       MPI_INT,
                       neighborsFlat.data(),
                       _numNodesPerCell * chunkSize,
                       MPI_INT,
                       MPI_COMM_WORLD );
    }

    // check for any unassigned faces
    if( std::any_of( neighborsFlat.begin(), neighborsFlat.end(), []( int i ) { return i == -1; } ) ) {
        for( unsigned idx = 0; idx < neighborsFlat.size(); ++idx ) {
            if( neighborsFlat[idx] == -1 )
                ErrorMessages::Error( "Detected unassigned faces at index " + std::to_string( idx ) + " !", CURRENT_FUNCTION );
        }
    }

    // reorder neighbors and normals into nested structure
    _cellNeighbors.resize( _numCells );
    _cellNormals.resize( _numCells );
    for( unsigned i = 0; i < neighborsFlat.size(); ++i ) {
        unsigned IDi = static_cast<unsigned>( i / static_cast<double>( _numNodesPerCell ) );
        unsigned IDj = neighborsFlat[i];
        if( IDi == IDj ) continue;     // avoid self assignment
        if( IDj == _ghostCellID ) {    // cell is boundary cell
            if( std::find( _cellNeighbors[IDi].begin(), _cellNeighbors[IDi].end(), _ghostCellID ) == _cellNeighbors[IDi].end() ) {
                _cellNeighbors[IDi].push_back( _ghostCellID );
                _cellNormals[IDi].push_back( normalsFlat[i] );
            }
        }
        else {    // normal cell neighbor
            if( std::find( _cellNeighbors[IDi].begin(), _cellNeighbors[IDi].end(), IDj ) == _cellNeighbors[IDi].end() ) {
                _cellNeighbors[IDi].push_back( IDj );
                _cellNormals[IDi].push_back( normalsFlat[i] );
            }
        }
    }

    // assign boundary types to all cells
    _cellBoundaryTypes.resize( _numCells, BOUNDARY_TYPE::NONE );
    for( unsigned i = 0; i < _numCells; ++i ) {
        if( std::any_of( _cellNeighbors[i].begin(), _cellNeighbors[i].end(), [this]( unsigned i ) {
                return i == _ghostCellID;
            } ) ) {                           // cell is boundary cell
            for( auto bc : _boundaries ) {    // loop over all boundaries and boundary nodes and search for the respective nodeID
                for( auto cNodes : _cells[i] ) {
                    if( std::find( bc.second.begin(), bc.second.end(), cNodes ) != bc.second.end() ) {
                        _cellBoundaryTypes[i] = bc.first;
                    }
                }
            }
        }
    }
}

void Mesh::ComputeCellAreas() {
    _cellAreas.resize( _numCells );
    for( unsigned i = 0; i < _numCells; ++i ) {
        switch( _numNodesPerCell ) {
            case 3: {    // triangular cells
                _cellAreas[i] = std::abs( ( _nodes[_cells[i][0]][0] * ( _nodes[_cells[i][1]][1] - _nodes[_cells[i][2]][1] ) +
                                            _nodes[_cells[i][1]][0] * ( _nodes[_cells[i][2]][1] - _nodes[_cells[i][0]][1] ) +
                                            _nodes[_cells[i][2]][0] * ( _nodes[_cells[i][0]][1] - _nodes[_cells[i][1]][1] ) ) /
                                          2 );
                break;
            }
            case 4: {    // quadrilateral cells
                std::vector d1{ _nodes[_cells[i][0]][0] - _nodes[_cells[i][1]][0], _nodes[_cells[i][0]][1] - _nodes[_cells[i][1]][1] };
                std::vector d2{ _nodes[_cells[i][1]][0] - _nodes[_cells[i][2]][0], _nodes[_cells[i][1]][1] - _nodes[_cells[i][2]][1] };
                std::vector d3{ _nodes[_cells[i][2]][0] - _nodes[_cells[i][3]][0], _nodes[_cells[i][2]][1] - _nodes[_cells[i][3]][1] };
                std::vector d4{ _nodes[_cells[i][3]][0] - _nodes[_cells[i][0]][0], _nodes[_cells[i][3]][1] - _nodes[_cells[i][0]][1] };

                double a = std::sqrt( d1[0] * d1[0] + d1[1] * d1[1] );
                double b = std::sqrt( d2[0] * d2[0] + d2[1] * d2[1] );
                double c = std::sqrt( d3[0] * d3[0] + d3[1] * d3[1] );
                double d = std::sqrt( d4[0] * d4[0] + d4[1] * d4[1] );
                double T = 0.5 * ( a + b + c + d );

                double alpha = std::acos( ( d4[0] * d1[0] + d4[1] * d1[1] ) / ( a * d ) );
                double beta  = std::acos( ( d2[0] * d3[0] + d2[1] * d3[1] ) / ( b * c ) );

                _cellAreas[i] = std::sqrt( ( T - a ) * ( T - b ) * ( T - c ) * ( T - d ) -
                                           a * b * c * d * std::cos( 0.5 * ( alpha + beta ) ) * std::cos( 0.5 * ( alpha + beta ) ) );
                break;
            }
            default: {
                ErrorMessages::Error( "Area computation for cells with " + std::to_string( _numNodesPerCell ) + " nodes is not implemented yet!",
                                      CURRENT_FUNCTION );
            }
        }
    }
}

void Mesh::ComputeCellMidpoints() {
    _cellMidPoints = std::vector( _numCells, Vector( _dim, 0.0 ) );
    for( unsigned j = 0; j < _numCells; ++j ) {
        for( unsigned l = 0; l < _cells[j].size(); ++l ) {
            _cellMidPoints[j] = _cellMidPoints[j] + _nodes[_cells[j][l]];
        }
        _cellMidPoints[j] = _cellMidPoints[j] / static_cast<double>( _cells[j].size() );
    }
}

Vector Mesh::ComputeOutwardFacingNormal( const Vector& nodeA, const Vector& nodeB, const Vector& cellCenter ) {
    double dx = nodeA[0] - nodeB[0];
    double dy = nodeA[1] - nodeB[1];
    Vector n{ -dy, dx };                    // normal vector
    Vector p{ nodeA[0], nodeA[1] };         // take arbitrary node
    if( dot( n, cellCenter - p ) > 0 ) {    // dot product is negative for outward facing normals
        n *= -1.0;                          // if dot product is positive -> flip normal
    }
    return n;
}

void Mesh::ComputePartitioning() {
    int comm_size, comm_rank;
    MPI_Comm comm = MPI_COMM_WORLD;
    MPI_Comm_size( comm, &comm_size );
    MPI_Comm_rank( comm, &comm_rank );
    unsigned ompNThreads = omp_get_max_threads();

    // only run coloring if multiple OpenMP threads are present
    if( ompNThreads > 1 ) {
        // setup adjacency relationship of nodes
        blaze::CompressedMatrix<bool> adjMatrix( _numNodes, _numNodes );
        for( unsigned i = 0; i < _numNodes; ++i ) {
            for( unsigned j = 0; j < _numCells; ++j ) {
                for( unsigned k = 0; k < _numNodesPerCell; ++k ) {
                    if( i == _cells[j][k] ) {
                        if( k == 0 ) {
                            adjMatrix.set( i, _cells[j][_numNodesPerCell - 1], true );
                            adjMatrix.set( i, _cells[j][1], true );
                        }
                        else if( k == _numNodesPerCell - 1 ) {
                            adjMatrix.set( i, _cells[j][_numNodesPerCell - 2], true );
                            adjMatrix.set( i, _cells[j][0], true );
                        }
                        else {
                            adjMatrix.set( i, _cells[j][k - 1], true );
                            adjMatrix.set( i, _cells[j][k + 1], true );
                        }
                    }
                }
            }
        }

        // for xadj and adjncy structure see parmetis documentation
        std::vector<int> xadj( _numNodes + 1 );
        int ctr = 0;
        std::vector<int> adjncy;
        for( unsigned i = 0; i < _numNodes; ++i ) {
            xadj[i] = ctr;
            for( unsigned j = 0; j < _numNodes; ++j ) {
                if( adjMatrix( i, j ) ) {
                    adjncy.push_back( static_cast<int>( j ) );
                    ctr++;
                }
            }
        }
        xadj[_numNodes] = ctr;

        std::vector<int> partitions;
        int edgecut  = 0;
        int ncon     = 1;
        int nparts   = ompNThreads;
        real_t ubvec = static_cast<real_t>( 1.05 );    // parameter taken from SU2

        if( comm_size > 1 ) {    // if multiple MPI threads -> use parmetis
            // split adjacency information for each MPI thread -> see 'local' variables
            std::vector<int> local_xadj{ 0 };
            unsigned xadjChunk = std::ceil( static_cast<float>( _numNodes ) / static_cast<float>( comm_size ) );
            unsigned xadjStart = comm_rank * xadjChunk + 1;
            unsigned adjncyStart;
            for( unsigned i = 0; i < xadjChunk; ++i ) {
                if( i == 0 ) adjncyStart = xadj[i + xadjStart - 1];
                local_xadj.push_back( xadj[i + xadjStart] );
            }
            unsigned adjncyEnd = local_xadj.back();
            for( unsigned i = 1; i < local_xadj.size(); ++i ) {
                local_xadj[i] -= xadj[xadjStart - 1];
            }
            std::vector<int> local_adjncy( adjncy.begin() + adjncyStart, adjncy.begin() + adjncyEnd );

            // vtxdist describes what nodes are on which processor - see parmetis doc
            std::vector<int> vtxdist{ 0 };
            for( unsigned i = 1; i <= static_cast<unsigned>( comm_size ); i++ ) {
                vtxdist.push_back( std::min( i * xadjChunk, _numNodes ) );
            }

            // weights setup set as in SU2
            real_t* tpwgts = new real_t[nparts];
            for( unsigned i = 0; i < static_cast<unsigned>( nparts ); ++i ) {
                tpwgts[i] = 1.0 / static_cast<real_t>( nparts );
            }

            // setup as in SU2
            int wgtflag = 0;
            int numflag = 0;
            int options[1];
            options[0] = 0;

            unsigned chunkSize = local_xadj.size() - 1;
            int* part          = new int[chunkSize];
            ParMETIS_V3_PartKway( vtxdist.data(),
                                  local_xadj.data(),
                                  local_adjncy.data(),
                                  nullptr,
                                  nullptr,
                                  &wgtflag,
                                  &numflag,
                                  &ncon,
                                  &nparts,
                                  tpwgts,
                                  &ubvec,
                                  options,
                                  &edgecut,
                                  part,
                                  &comm );
            partitions.resize( chunkSize * comm_size );
            MPI_Allgather( part, chunkSize, MPI_INT, partitions.data(), chunkSize, MPI_INT, comm );    // gather all information in partitions
            // partitions.resize( _numNodes );

            // free memory
            delete[] tpwgts;
            delete[] part;
        }
        else {    // with a singular MPI thread -> use metis
            int options[METIS_NOPTIONS];
            METIS_SetDefaultOptions( options );
            int nvtxs = _numNodes;
            int vsize;
            partitions.resize( _numNodes );
            METIS_PartGraphKway(
                &nvtxs, &ncon, xadj.data(), adjncy.data(), nullptr, &vsize, nullptr, &nparts, nullptr, &ubvec, options, &edgecut, partitions.data() );
        }

        // extract coloring information
        _colors.resize( _numCells );
        for( unsigned i = 0; i < _numCells; ++i ) {
            std::map<unsigned, int> occurances;
            for( unsigned j = 0; j < _numNodesPerCell; ++j ) {
                ++occurances[partitions[_cells[i][j]]];
            }
            _colors[i] = occurances.rbegin()->first;
        }
    }
    else {
        _colors.resize( _numCells, 0u );
    }
}

void Mesh::ComputeSlopes( unsigned nq, VectorVector& psiDerX, VectorVector& psiDerY, const VectorVector& psi ) const {
    for( unsigned k = 0; k < nq; ++k ) {
        for( unsigned j = 0; j < _numCells; ++j ) {
            // if( cell->IsBoundaryCell() ) continue; // skip ghost cells
            // compute derivative by summing over cell boundary
            for( unsigned l = 0; l < _cellNeighbors[j].size(); ++l ) {
                psiDerX[j][k] = psiDerX[j][k] + 0.5 * ( psi[j][k] + psi[_cellNeighbors[j][l]][k] ) * _cellNormals[j][l][0] / _cellAreas[j];
                psiDerY[j][k] = psiDerY[j][k] + 0.5 * ( psi[j][k] + psi[_cellNeighbors[j][l]][k] ) * _cellNormals[j][l][1] / _cellAreas[j];
            }
        }
    }
}

const std::vector<Vector>& Mesh::GetNodes() const { return _nodes; }
const std::vector<Vector>& Mesh::GetCellMidPoints() const { return _cellMidPoints; }
const std::vector<std::vector<unsigned>>& Mesh::GetCells() const { return _cells; }
const std::vector<double>& Mesh::GetCellAreas() const { return _cellAreas; }
const std::vector<unsigned>& Mesh::GetPartitionIDs() const { return _colors; }
const std::vector<std::vector<unsigned>>& Mesh::GetNeighbours() const { return _cellNeighbors; }
const std::vector<std::vector<Vector>>& Mesh::GetNormals() const { return _cellNormals; }
const std::vector<BOUNDARY_TYPE>& Mesh::GetBoundaryTypes() const { return _cellBoundaryTypes; }

double Mesh::GetDistanceToOrigin( unsigned idx_cell ) const {
    double distance = 0.0;
    for( unsigned idx_dim = 0; idx_dim < _dim; idx_dim++ ) {
        distance += _cellMidPoints[idx_cell][idx_dim] * _cellMidPoints[idx_cell][idx_dim];
    }
    return sqrt( distance );
}<|MERGE_RESOLUTION|>--- conflicted
+++ resolved
@@ -39,13 +39,9 @@
         sortedBoundaries.push_back( _boundaries[i].second );
         std::sort( sortedBoundaries[i].begin(), sortedBoundaries[i].end() );
     }
-<<<<<<< HEAD
-#pragma omp parallel for
-=======
 
     // determine neighbor cells and normals with MPI and OpenMP
     //#pragma omp parallel for
->>>>>>> 7fc04d94
     for( unsigned i = mpiCellStart; i < mpiCellEnd; ++i ) {
         std::vector<unsigned>* cellsI = &sortedCells[i];
         for( unsigned j = 0; j < _numCells; ++j ) {
