--- conflicted
+++ resolved
@@ -212,16 +212,15 @@
     /*! @brief CleanFluxMatrices \n DESCRIPTION:  If true, very low entries (10^-10 or smaller) of the flux matrices will be set to zero,
      * to improve floating point accuracy \n DEFAULT false \ingroup Config */
     AddBoolOption( "CLEAN_FLUX_MATRICES", _cleanFluxMat, false );
-<<<<<<< HEAD
+    /*! @brief ContinuousSlowingDown \n DESCRIPTION: If true, the program uses the continuous slowing down approximation to treat energy dependent
+     * problems. \n DEFAULT false \ingroup Config */
+    AddBoolOption( "CONTINUOUS_SLOWING_DOWN", _csd, false );
+
+
     /*! @brief Entropy Functional \n DESCRIPTION: Entropy functional used for the MN_Solver \n DEFAULT QUADRTATIC @ingroup Config. */
     AddEnumOption( "ENTROPY_FUNCTIONAL", _entropyName, Entropy_Map, QUADRATIC );
     /*! @brief Optimizer Name \n DESCRIPTION:  Optimizer used to determine the minimal Entropy reconstruction \n DEFAULT NEWTON \ingroup Config */
     AddEnumOption( "ENTROPY_OPTIMIZER", _entropyOptimizerName, Optimizer_Map, NEWTON );
-=======
-    /*! @brief ContinuousSlowingDown \n DESCRIPTION: If true, the program uses the continuous slowing down approximation to treat energy dependent
-     * problems. \n DEFAULT false \ingroup Config */
-    AddBoolOption( "CONTINUOUS_SLOWING_DOWN", _csd, false );
->>>>>>> f8a89ac3
 
     // Mesh related options
     // Boundary Markers
