#include "problems/linesource.h"
#include "common/config.h"
#include "common/mesh.h"
<<<<<<< HEAD
#include "problems/epics.h"

=======
#include "quadratures/quadraturebase.h"
#include "toolboxes/physics.h"
#include "toolboxes/sphericalbase.h"
>>>>>>> 35c34365
#include <complex>

// ---- Linesource ----

LineSource::LineSource( Config* settings, Mesh* mesh ) : ProblemBase( settings, mesh ) {
    _physics = nullptr;
    _sigmaS  = settings->GetSigmaS();
}
LineSource::~LineSource() {}

double LineSource::GetAnalyticalSolution( double x, double y, double t, double /*sigma_s*/ ) {

    double solution = 0.0;
    double R        = sqrt( x * x + y * y );

    if( t > 0 ) {
        if( _sigmaS == 0.0 ) {
            if( ( t - R ) > 0 ) {
                solution = 1 / ( 2 * M_PI * t * sqrt( t * t - R * R ) );
            }
        }
        else if( _sigmaS == 1.0 ) {
            double gamma = R / t;

            if( ( 1 - gamma ) > 0 ) {
                solution = exp( -t ) / ( 2 * M_PI * t * t * sqrt( 1 - gamma * gamma ) ) + 2 * t * HelperIntRho_ptc( R, t );
            }
        }
        else {
            solution = 0.0;
        }
    }

    return ( 4 * M_PI ) * solution;    // Scaling of soolution
}

double LineSource::HelperIntRho_ptc( double R, double t ) {

    int numsteps    = 100;
    double integral = 0;
    double gamma    = R / t;
    double omega    = 0;
    // integral is from 0 to  sqrt( 1 - gamma * gamma )
    double stepsize = sqrt( 1 - gamma * gamma ) / (double)numsteps;

    for( int i = 0; i < numsteps; i++ ) {
        omega = i * stepsize + 0.5 * stepsize;

        integral += stepsize * HelperRho_ptc( t * sqrt( gamma * gamma + omega * omega ), t );
    }
    return integral;
}

double LineSource::HelperRho_ptc( double R, double t ) {
    double result = HelperRho_ptc1( R, t ) + HelperRho_ptc2( R, t );
    return result;
}

double LineSource::HelperRho_ptc1( double R, double t ) {
    double gamma  = R / t;
    double result = exp( -t ) / ( 4.0 * M_PI * R * t ) * log( ( 1 + gamma ) / ( 1 - gamma ) );
    return result;
}

double LineSource::HelperRho_ptc2( double R, double t ) {
    double gamma  = R / t;
    double result = 0;
    if( 1 - gamma > 0 ) {
        // Compute the integralpart with midpoint rule
        result = exp( -t ) / ( 32 * M_PI * M_PI * R ) * ( 1 - gamma * gamma ) * HelperIntRho_ptc2( t, gamma );
    }
    return result;
}

double LineSource::HelperIntRho_ptc2( double t, double gamma ) {
    double u        = 0;
    double integral = 0;
    std::complex<double> beta( 0, 0 );
    double q = 0;
    std::complex<double> complexPart( 0, 0 );
    std::complex<double> com_one( 0, 1 );

    // compute the integral using the midpoint rule
    // integral is from 0 to pi

    int numsteps = 100;

    double stepsize = M_PI / (double)numsteps;

    q = ( 1.0 + gamma ) / ( 1.0 - gamma );

    for( int i = 0; i < numsteps; i++ ) {
        u = i * stepsize + 0.5 * stepsize;

        // function evaluation
        beta        = ( log( q ) + com_one * u ) / ( gamma + com_one * tan( 0.5 * u ) );
        complexPart = ( gamma + com_one * tan( 0.5 * u ) ) * beta * beta * beta * exp( 0.5 * t * ( 1 - gamma * gamma ) * beta );
        integral += stepsize * ( 1 / cos( 0.5 * u ) ) * ( 1 / cos( 0.5 * u ) ) * complexPart.real();
    }
    return integral;
}

// ---- LineSource_SN ----

LineSource_SN::LineSource_SN( Config* settings, Mesh* mesh ) : LineSource( settings, mesh ) {}

LineSource_SN::~LineSource_SN() {}

VectorVector LineSource_SN::GetScatteringXS( const Vector& energies ) {
    return VectorVector( energies.size(), Vector( _mesh->GetNumCells(), _sigmaS ) );
}

VectorVector LineSource_SN::GetTotalXS( const Vector& energies ) { return VectorVector( energies.size(), Vector( _mesh->GetNumCells(), _sigmaS ) ); }

std::vector<VectorVector> LineSource_SN::GetExternalSource( const Vector& /*energies*/ ) {
    return std::vector<VectorVector>( 1u, std::vector<Vector>( _mesh->GetNumCells(), Vector( 1u, 0.0 ) ) );
}

VectorVector LineSource_SN::SetupIC() {
    VectorVector psi( _mesh->GetNumCells(), Vector( _settings->GetNQuadPoints(), 1e-10 ) );
    auto cellMids = _mesh->GetCellMidPoints();
    double t      = 3.2e-4;    // pseudo time for gaussian smoothing
    for( unsigned j = 0; j < cellMids.size(); ++j ) {
        double x = cellMids[j][0];
        double y = cellMids[j][1];
        psi[j]   = 1.0 / ( 4.0 * M_PI * t ) * std::exp( -( x * x + y * y ) / ( 4 * t ) );
    }
    return psi;
}

// ---- LineSource_SN_peudo1D ----

LineSource_SN_Pseudo1D::LineSource_SN_Pseudo1D( Config* settings, Mesh* mesh ) : LineSource_SN( settings, mesh ) {}

VectorVector LineSource_SN_Pseudo1D::SetupIC() {
    VectorVector psi( _mesh->GetNumCells(), Vector( _settings->GetNQuadPoints(), 1e-10 ) );
    auto cellMids = _mesh->GetCellMidPoints();
    double t      = 3.2e-4;    // pseudo time for gaussian smoothing
    for( unsigned j = 0; j < cellMids.size(); ++j ) {
        double x = cellMids[j][0];
        psi[j]   = 1.0 / ( 4.0 * M_PI * t ) * std::exp( -( x * x ) / ( 4 * t ) );
    }
    return psi;
}

// ---- LineSource_SN_Pseudo1D_Physics ----

LineSource_SN_Pseudo1D_Physics::LineSource_SN_Pseudo1D_Physics( Config* settings, Mesh* mesh ) : LineSource_SN_Pseudo1D( settings, mesh ) {
    _physics = new EPICS( settings->GetHydrogenFile(), settings->GetOxygenFile(), "../input/stopping_power.txt" );
}

std::vector<Matrix> LineSource_SN_Pseudo1D_Physics::GetScatteringXSE( const Vector& energies, const Matrix& angles ) {
    return _physics->GetScatteringXS( energies, angles );
}

Vector LineSource_SN_Pseudo1D_Physics::GetTotalXSE( const Vector& energies ) { return _physics->GetTotalXSE( energies ); }

// ---- LineSource_PN ----

LineSource_PN::LineSource_PN( Config* settings, Mesh* mesh ) : LineSource( settings, mesh ) {}

LineSource_PN::~LineSource_PN() {}

VectorVector LineSource_PN::GetScatteringXS( const Vector& energies ) {
    return VectorVector( energies.size(), Vector( _mesh->GetNumCells(), _sigmaS ) );
}

VectorVector LineSource_PN::GetTotalXS( const Vector& energies ) { return VectorVector( energies.size(), Vector( _mesh->GetNumCells(), _sigmaS ) ); }

std::vector<VectorVector> LineSource_PN::GetExternalSource( const Vector& /*energies*/ ) {
    return std::vector<VectorVector>( 1u, std::vector<Vector>( _mesh->GetNumCells(), Vector( 1u, 0.0 ) ) );
}

VectorVector LineSource_PN::SetupIC() {
    // Compute number of equations in the system

    // In case of PN, spherical basis is per default SPHERICAL_HARMONICS
    SphericalBase* tempBase  = SphericalBase::Create( _settings );
    unsigned ntotalEquations = tempBase->GetBasisSize();

    VectorVector psi( _mesh->GetNumCells(), Vector( ntotalEquations, 0 ) );    // zero could lead to problems?
    VectorVector cellMids = _mesh->GetCellMidPoints();

    Vector uIC( ntotalEquations, 0 );

    if( _settings->GetSphericalBasisName() == SPHERICAL_MONOMIALS ) {
        QuadratureBase* quad          = QuadratureBase::Create( _settings );
        VectorVector quadPointsSphere = quad->GetPointsSphere();
        Vector w                      = quad->GetWeights();

        double my, phi;
        VectorVector moments = VectorVector( quad->GetNq(), Vector( tempBase->GetBasisSize(), 0.0 ) );

        for( unsigned idx_quad = 0; idx_quad < quad->GetNq(); idx_quad++ ) {
            my                = quadPointsSphere[idx_quad][0];
            phi               = quadPointsSphere[idx_quad][1];
            moments[idx_quad] = tempBase->ComputeSphericalBasis( my, phi );
        }
        // Integrate <1*m> to get factors for monomial basis in isotropic scattering
        for( unsigned idx_quad = 0; idx_quad < quad->GetNq(); idx_quad++ ) {
            uIC += w[idx_quad] * moments[idx_quad];
        }
        delete quad;
    }

    // Initial condition is dirac impulse at (x,y) = (0,0) ==> constant in angle ==> all moments - exept first - are zero.
    double t = 3.2e-4;    // pseudo time for gaussian smoothing (Approx to dirac impulse)

    for( unsigned j = 0; j < cellMids.size(); ++j ) {
        double x = cellMids[j][0];
        double y = cellMids[j][1];    // (x- 0.5) * (x- 0.5)

        double c = 1.0 / ( 4.0 * M_PI * t ) * std::exp( -( x * x + y * y ) / ( 4 * t ) );

        if( _settings->GetSphericalBasisName() == SPHERICAL_MONOMIALS ) {
            psi[j] = c * uIC / uIC[0];    // Remember scaling
        }
        if( _settings->GetSphericalBasisName() == SPHERICAL_HARMONICS ) {
            psi[j][0] = c;
        }
    }
    delete tempBase;    // Only temporally needed
    return psi;
}<|MERGE_RESOLUTION|>--- conflicted
+++ resolved
@@ -1,14 +1,9 @@
 #include "problems/linesource.h"
 #include "common/config.h"
 #include "common/mesh.h"
-<<<<<<< HEAD
 #include "problems/epics.h"
-
-=======
 #include "quadratures/quadraturebase.h"
-#include "toolboxes/physics.h"
 #include "toolboxes/sphericalbase.h"
->>>>>>> 35c34365
 #include <complex>
 
 // ---- Linesource ----
@@ -168,6 +163,7 @@
 
 // ---- LineSource_PN ----
 
+
 LineSource_PN::LineSource_PN( Config* settings, Mesh* mesh ) : LineSource( settings, mesh ) {}
 
 LineSource_PN::~LineSource_PN() {}
