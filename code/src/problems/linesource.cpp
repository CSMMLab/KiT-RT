--- conflicted
+++ resolved
@@ -7,7 +7,7 @@
 
 LineSource_SN::LineSource_SN( Config* settings, Mesh* mesh ) : ProblemBase( settings, mesh ) { _physics = nullptr; }
 
-LineSource_SN::~LineSource_SN(){};
+LineSource_SN::~LineSource_SN() {}
 
 VectorVector LineSource_SN::GetScatteringXS( const Vector& energies ) { return VectorVector( energies.size(), Vector( _mesh->GetNumCells(), 1.0 ) ); }
 
@@ -39,7 +39,7 @@
     double t      = 3.2e-4;    // pseudo time for gaussian smoothing
     for( unsigned j = 0; j < cellMids.size(); ++j ) {
         double x = cellMids[j][0];
-        psi[j]   = 1.0 / ( 2.0 * M_PI * t ) * std::exp( -( x * x ) / ( 2.0 * t ) );
+        psi[j]   = 1.0 / ( 4.0 * M_PI * t ) * std::exp( -( x * x ) / ( 4 * t ) );
     }
     return psi;
 }
@@ -66,7 +66,7 @@
 
 LineSource_PN::LineSource_PN( Config* settings, Mesh* mesh ) : ProblemBase( settings, mesh ) { _physics = nullptr; }
 
-LineSource_PN::~LineSource_PN(){};
+LineSource_PN::~LineSource_PN() {}
 
 VectorVector LineSource_PN::GetScatteringXS( const Vector& energies ) { return VectorVector( energies.size(), Vector( _mesh->GetNumCells(), 1.0 ) ); }
 
@@ -84,52 +84,26 @@
     VectorVector cellMids = _mesh->GetCellMidPoints();
 
     // Initial condition is dirac impulse at (x,y) = (0,0) ==> constant in angle ==> all moments are zero.
-<<<<<<< HEAD
     double t = 3.2e-4;    // pseudo time for gaussian smoothing (Approx to dirac impulse)
     // double offset = 0.099;
-=======
-    double t      = 3.2e-4;    // pseudo time for gaussian smoothing (Approx to dirac git impulse)
-    double offset = 0.0;
->>>>>>> 3f7814ee
     for( unsigned j = 0; j < cellMids.size(); ++j ) {
         double x = cellMids[j][0];
         double y = cellMids[j][1];    // (x- 0.5) * (x- 0.5)
 
-        psi[j][0] =
-            1.0 / ( 4.0 * M_PI * t ) *
-            std::exp(
-<<<<<<< HEAD
-                -( ( x ) * ( x ) + ( y ) * ( y ) ) /
-                ( 4 *
-                  t ) );    //+
-                            //  1.0 / ( 4.0 * M_PI * t ) * std::exp( -( ( x - offset ) * ( x - offset ) + ( y - offset ) * ( y - offset ) ) / ( 4 * t
-                            //  ) ) + 1.0 / ( 4.0 * M_PI * t ) * std::exp( -( ( x + offset ) * ( x + offset ) + ( y - offset ) * ( y - offset ) ) / (
-                            //  4 * t ) ) + 1.0 / ( 4.0 * M_PI * t ) * std::exp( -( ( x - offset ) * ( x - offset ) + ( y + offset ) * ( y + offset )
-                            //  ) / ( 4 * t ) ) + 1.0 / ( 4.0 * M_PI * t ) * std::exp( -( ( x + offset ) * ( x + offset ) + ( y + offset ) * ( y +
-                            //  offset ) ) / ( 4 * t ) ) + 1.0 / ( 4.0 * M_PI * t ) *
-                            //      std::exp( -( ( x - 2 * offset ) * ( x - 2 * offset ) + ( y - 2 * offset ) * ( y - 2 * offset ) ) / ( 4 * t ) ) +
-                            //  1.0 / ( 4.0 * M_PI * t ) *
-                            //      std::exp( -( ( x + 2 * offset ) * ( x + 2 * offset ) + ( y - 2 * offset ) * ( y - 2 * offset ) ) / ( 4 * t ) ) +
-                            //  1.0 / ( 4.0 * M_PI * t ) *
-                            //      std::exp( -( ( x - 2 * offset ) * ( x - 2 * offset ) + ( y + 2 * offset ) * ( y + 2 * offset ) ) / ( 4 * t ) ) +
-                            //  1.0 / ( 4.0 * M_PI * t ) * std::exp( -( ( x + 2 * offset ) * ( x + 2 * offset ) + ( y + 2 * offset ) * ( y + 2 *
-                            //  offset ) ) / ( 4 * t ) );
-=======
-                -( ( x - offset ) * ( x - offset ) + ( y - offset ) * ( y - offset ) ) /
-                ( 4 * t ) );    // +
-                                // 1.0 / ( 4.0 * M_PI * t ) * std::exp( -( ( x - offset ) * ( x - offset ) + ( y - offset ) * ( y - offset ) ) / ( 4 *
-                                // t ) ) + 1.0 / ( 4.0 * M_PI * t ) * std::exp( -( ( x + offset ) * ( x + offset ) + ( y - offset ) * ( y - offset ) )
-                                // / ( 4 * t ) ) + 1.0 / ( 4.0 * M_PI * t ) * std::exp( -( ( x - offset ) * ( x - offset ) + ( y + offset ) * ( y +
-                                // offset ) ) / ( 4 * t ) ) + 1.0 / ( 4.0 * M_PI * t ) * std::exp( -( ( x + offset ) * ( x + offset ) + ( y + offset )
-                                // * ( y + offset ) ) / ( 4 * t ) ) + 1.0 / ( 4.0 * M_PI * t ) *
-                                //    std::exp( -( ( x - 2 * offset ) * ( x - 2 * offset ) + ( y - 2 * offset ) * ( y - 2 * offset ) ) / ( 4 * t ) ) +
-                                // 1.0 / ( 4.0 * M_PI * t ) *
-                                //    std::exp( -( ( x + 2 * offset ) * ( x + 2 * offset ) + ( y - 2 * offset ) * ( y - 2 * offset ) ) / ( 4 * t ) ) +
-                                // 1.0 / ( 4.0 * M_PI * t ) *
-                                //    std::exp( -( ( x - 2 * offset ) * ( x - 2 * offset ) + ( y + 2 * offset ) * ( y + 2 * offset ) ) / ( 4 * t ) ) +
-                                // 1.0 / ( 4.0 * M_PI * t ) * std::exp( -( ( x + 2 * offset ) * ( x + 2 * offset ) + ( y + 2 * offset ) * ( y + 2 *
-                                // offset ) ) / ( 4 * t ) );
->>>>>>> 3f7814ee
+        psi[j][0] = 1.0 / ( 4.0 * M_PI * t ) * std::exp( -( ( x ) * ( x ) + ( y ) * ( y ) ) / ( 4 * t ) );
+        //+
+        //  1.0 / ( 4.0 * M_PI * t ) * std::exp( -( ( x - offset ) * ( x - offset ) + ( y - offset ) * ( y - offset ) ) / ( 4 * t
+        //  ) ) + 1.0 / ( 4.0 * M_PI * t ) * std::exp( -( ( x + offset ) * ( x + offset ) + ( y - offset ) * ( y - offset ) ) / (
+        //  4 * t ) ) + 1.0 / ( 4.0 * M_PI * t ) * std::exp( -( ( x - offset ) * ( x - offset ) + ( y + offset ) * ( y + offset )
+        //  ) / ( 4 * t ) ) + 1.0 / ( 4.0 * M_PI * t ) * std::exp( -( ( x + offset ) * ( x + offset ) + ( y + offset ) * ( y +
+        //  offset ) ) / ( 4 * t ) ) + 1.0 / ( 4.0 * M_PI * t ) *
+        //      std::exp( -( ( x - 2 * offset ) * ( x - 2 * offset ) + ( y - 2 * offset ) * ( y - 2 * offset ) ) / ( 4 * t ) ) +
+        //  1.0 / ( 4.0 * M_PI * t ) *
+        //      std::exp( -( ( x + 2 * offset ) * ( x + 2 * offset ) + ( y - 2 * offset ) * ( y - 2 * offset ) ) / ( 4 * t ) ) +
+        //  1.0 / ( 4.0 * M_PI * t ) *
+        //      std::exp( -( ( x - 2 * offset ) * ( x - 2 * offset ) + ( y + 2 * offset ) * ( y + 2 * offset ) ) / ( 4 * t ) ) +
+        //  1.0 / ( 4.0 * M_PI * t ) * std::exp( -( ( x + 2 * offset ) * ( x + 2 * offset ) + ( y + 2 * offset ) * ( y + 2 *
+        //  offset ) ) / ( 4 * t ) );
     }
 
     // Debugging jump test case
