--- conflicted
+++ resolved
@@ -21,18 +21,6 @@
     return psi;
 }
 
-<<<<<<< HEAD
-std::vector<double> MuscleBoneLung::GetDensity( const VectorVector& cellMidPoints ) {
-    std::cout << "Length of mesh " << cellMidPoints.size() << std::endl;
-    std::vector<double> densities( 167, 1.04 );    // muscle layer
-    std::vector<double> bone( 167, 1.85 );
-    std::vector<double> lung( 665, 0.3 );
-    densities.insert( densities.end(), bone.begin(), bone.end() );
-    densities.insert( densities.end(), lung.begin(), lung.end() );
-    std::cout << "Length of densities " << densities.size() << std::endl;
-    return densities;
-}
-=======
 std::vector<double>  MuscleBoneLung::GetDensity( const VectorVector& cellMidPoints ) { 
     std::cout<<"Length of mesh "<< cellMidPoints.size() << std::endl;
     std::vector<double> densities ( 167, 1.04 ); //muscle layer
@@ -41,5 +29,4 @@
     densities.insert(densities.end(),bone.begin(),bone.end());
     densities.insert(densities.end(),lung.begin(),lung.end());
     std::cout<<"Length of densities "<< densities.size() << std::endl;
-    return densities; }
->>>>>>> 785ce1c6
+    return densities; }