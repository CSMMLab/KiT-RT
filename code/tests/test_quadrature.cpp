--- conflicted
+++ resolved
@@ -25,7 +25,6 @@
 TEST_CASE( "Quadrature weights sum to 4*pi.", "[quadrature]" ) {
     bool lowAccuracyTesting = false;
     for( auto quadraturename : quadraturenames ) {
-
         lowAccuracyTesting = false;
         if( quadraturename == QUAD_GaussLegendreTensorized || quadraturename == QUAD_GaussLegendre1D || quadraturename == QUAD_LevelSymmetric ||
             quadraturename == QUAD_Lebedev || quadraturename == QUAD_LDFESA )
@@ -33,15 +32,6 @@
 
         for( auto quadratureorder : quadratureorders[quadraturename] ) {
             QuadratureBase* Q = QuadratureBase::CreateQuadrature( quadraturename, quadratureorder );
-<<<<<<< HEAD
-            if( !approxequal( Q->SumUpWeights(), 4 * M_PI, lowAccuracyTesting ) ) {
-                printf( "Quadrature %d at order %d . Error : %.15f  (low accuracy testing was set to %d) \n",
-                        quadraturename,
-                        quadratureorder,
-                        std::abs( Q->SumUpWeights() - 4 * M_PI ),
-                        lowAccuracyTesting );
-                printf( "Computed result %.15f \n", Q->SumUpWeights() );
-=======
 
             if( quadraturename == QUAD_GaussLegendre1D ) {
                 if( !approxequal( Q->SumUpWeights(), 2, lowAccuracyTesting ) ) {
@@ -64,7 +54,6 @@
                     printf( "Computed result %.15f \n", Q->SumUpWeights() );
                 }
                 REQUIRE( approxequal( Q->SumUpWeights(), 4 * M_PI, lowAccuracyTesting ) );
->>>>>>> f8a89ac3
             }
         }
     }
@@ -121,11 +110,7 @@
     return x * x + y * y + z * z;    // == 1
 }
 
-<<<<<<< HEAD
-double g( double x, double y, double z ) { return x + y + z; }
-=======
 double sin( double x, double y, double z ) { return sin( x ); }
->>>>>>> f8a89ac3
 
 TEST_CASE( "Integrate a constant function.", "[quadrature]" ) {
     bool lowAccuracyTesting = false;
@@ -160,21 +145,6 @@
                 }
                 REQUIRE( approxequal( Q->Integrate( f ), 4.0 * M_PI, lowAccuracyTesting ) );
             }
-<<<<<<< HEAD
-            REQUIRE( approxequal( Q->Integrate( f ), 4.0 * M_PI, lowAccuracyTesting ) );
-
-            // non constant function
-            // if( !approxequal( Q->Integrate( g ), -0.0997858, lowAccuracyTesting ) ) {
-            //     printf( "Quadrature %d at order %d :  Error : %.15f (low accuracy testing was set to %d)\n",
-            //             quadraturename,
-            //             quadratureorder,
-            //             std::abs( Q->Integrate( g ) + 0.0997858 ),
-            //             lowAccuracyTesting );
-            //     printf( "Computed result %.15f", Q->Integrate( g ) );
-            // }
-            // REQUIRE( approxequal( Q->Integrate( g ), -0.0997858, lowAccuracyTesting ) );
-=======
->>>>>>> f8a89ac3
         }
     }
 }