--- conflicted
+++ resolved
@@ -66,17 +66,15 @@
             // Set quadName
             config->SetQuadName( quadraturename );
 
-<<<<<<< HEAD
             lowAccuracyTesting = false;
             if( quadraturename == QUAD_GaussLegendreTensorized || quadraturename == QUAD_GaussLegendre1D || quadraturename == QUAD_LevelSymmetric ||
                 quadraturename == QUAD_Lebedev || quadraturename == QUAD_LDFESA || quadraturename == QUAD_Product )
                 lowAccuracyTesting = true;
 
-=======
->>>>>>> 35c34365
-            for( auto quadratureorder : quadratureorders[quadraturename] ) {
-                // Set quadOrder
-                config->SetQuadOrder( quadratureorder );
+            for( auto quadratureorder : quadratureorders[quadraturename] ) {
+                // Set quadOrder
+                config->SetQuadOrder( quadratureorder );
+
                 QuadratureBase* Q = QuadratureBase::Create( config );
 
                 if( quadraturename == QUAD_GaussLegendre1D ) {
@@ -84,12 +82,14 @@
                         testPassed = false;
                         PrintErrorMsg( config, std::abs( Q->SumUpWeights() - 2 ), Q->SumUpWeights(), lowAccuracyTesting );
                     }
+
                 }
                 else {
                     if( !approxequal( Q->SumUpWeights(), 4 * M_PI, lowAccuracyTesting ) ) {
                         testPassed = false;
                         PrintErrorMsg( config, std::abs( Q->SumUpWeights() - 4 * M_PI ), Q->SumUpWeights(), lowAccuracyTesting );
                     }
+
                 }
                 // Special case for Gauss Legendre with half weights
                 if( quadraturename == QUAD_GaussLegendreTensorized ) {
@@ -100,6 +100,7 @@
                         PrintErrorMsg( config, std::abs( Q->SumUpWeights() - 4 * M_PI ), Q->SumUpWeights(), lowAccuracyTesting );
                         printf( "Reduced number of quadrature was points used. \n" );
                     }
+
                     config->SetSNAllGaussPts( true );
                 }
                 delete Q;
@@ -116,11 +117,18 @@
             // Set quadName
             config->SetQuadName( quadraturename );
 
+            lowAccuracyTesting = false;
+            if( quadraturename == QUAD_GaussLegendreTensorized || quadraturename == QUAD_GaussLegendre1D || quadraturename == QUAD_LevelSymmetric ||
+                quadraturename == QUAD_Lebedev || quadraturename == QUAD_LDFESA )
+                lowAccuracyTesting = true;
+
             if( quadraturename == QUAD_GaussLegendre1D ) continue;    // 1D test case not meaningful here
 
             for( auto quadratureorder : quadratureorders[quadraturename] ) {
                 // Set quadOrder
                 config->SetQuadOrder( quadratureorder );
+
+                bool errorWithinBounds = true;
 
                 QuadratureBase* Q   = QuadratureBase::Create( config );
                 VectorVector points = Q->GetPoints();
@@ -146,6 +154,7 @@
                             printf( "Reduced number of quadrature was points used. \n" );
                         }
                     }
+
                     config->SetSNAllGaussPts( true );
                 }
                 delete Q;
@@ -155,6 +164,7 @@
     }
 
     SECTION( "Nq is actually equal to the number of weights.", "[quadrature]" ) {
+
         for( auto quadraturename : quadraturenames ) {
             // Set quadName
             config->SetQuadName( quadraturename );
@@ -225,6 +235,7 @@
                         testPassed = false;
                         PrintErrorMsg( config, std::abs( result - 0 ), result, lowAccuracyTesting );
                     }
+
                 }
                 else {
                     result = Q->Integrate( f );
@@ -232,6 +243,7 @@
                         testPassed = false;
                         PrintErrorMsg( config, std::abs( result - 4.0 * M_PI ), result, lowAccuracyTesting );
                     }
+
                 }
 
                 // Special case for Gauss Legendre with half weights
@@ -245,6 +257,8 @@
                         PrintErrorMsg( config, std::abs( result - 4.0 * M_PI ), result, lowAccuracyTesting );
                         printf( "Reduced number of quadrature was points used. \n" );
                     }
+
+
                     config->SetSNAllGaussPts( true );
                 }
             }
