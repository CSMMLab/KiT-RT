--- conflicted
+++ resolved
@@ -1,4 +1,3 @@
-#include <cstdio>
 #include <vtkCellData.h>
 #include <vtkSmartPointer.h>
 #include <vtkUnstructuredGrid.h>
@@ -31,7 +30,6 @@
     return data;
 }
 
-// --- Validation Tests Solver ---
 TEST_CASE( "checkerboard_SN", "[validation_tests]" ) {
     std::string config_file_name = std::string( TESTS_PATH ) + "input/checkerboard_SN.cfg";
 
@@ -68,14 +66,8 @@
     }
 }
 
-<<<<<<< HEAD
-/*
-TEST_CASE( "linesource_PN", "[validation_tests]" ) {
-    char config_file_name[MAX_STRING_SIZE] = "../tests/input/linesource_PN.cfg";
-=======
 TEST_CASE( "checkerboard_MN", "[validation_tests]" ) {
     std::string config_file_name = std::string( TESTS_PATH ) + "input/checkerboard_MN.cfg";
->>>>>>> 1b982cfd
 
     Config* config = new Config( config_file_name );
     Solver* solver = Solver::Create( config );
@@ -128,9 +120,6 @@
         REQUIRE( std::fabs( test[i] - reference[i] ) < eps );
     }
 }
-<<<<<<< HEAD
-*/
-=======
 
 TEST_CASE( "linesource_MN", "[validation_tests]" ) {
 
@@ -268,5 +257,4 @@
         std::cout << "Files of unequal length!\n";
     }
     REQUIRE( eqLen );    // Files must be of same length
-}
->>>>>>> 1b982cfd
+}