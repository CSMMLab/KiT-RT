#include <fstream>
#include <numeric>

#include "catch.hpp"
#include "common/config.h"
#include "common/io.h"
#include "common/mesh.h"
<<<<<<< HEAD
#include "interpolation.h"
=======
#include "toolboxes/cubic2dspline.h"
>>>>>>> 1b982cfd
#include "toolboxes/textprocessingtoolbox.h"

TEST_CASE( "img2grayscaleMat_conv", "[image_io]" ) {    // convert image data to grayscale matrix
    std::string config_file_name = std::string( TESTS_PATH ) + "input/image_conversion.cfg";

    Config* config = new Config( config_file_name );    // just to init spdlog

<<<<<<< HEAD
    std::string testImage = "../tests/input/mini_phantom.png";
=======
    std::string testImage = std::string( TESTS_PATH ) + "input/phantom.png";
>>>>>>> 1b982cfd
    std::string testMesh  = config->GetMeshFile();

    Matrix gsImage = createSU2MeshFromImage( testImage, testMesh );
    SECTION( "grayscale matrix" ) {
        REQUIRE( std::filesystem::exists( testMesh ) );    // mesh has been created
        REQUIRE( gsImage.rows() > 0 );                     // atleast some data is stored
        REQUIRE( gsImage.columns() > 0 );                  //
        REQUIRE( blaze::min( gsImage ) >= 0 );             // lower bound
        REQUIRE( blaze::max( gsImage ) <= 1.0 );           // upper bound

        // load reference matrix from csv file
        std::string refMatrixFile = std::string( TESTS_PATH ) + "input/phantom.csv";
        std::ifstream data( refMatrixFile );
        REQUIRE( data.is_open() );
        std::string line;
        std::vector<std::vector<double>> refMatrix;
        while( std::getline( data, line ) ) {
            std::stringstream lineStream( line );
            std::string cell;
            std::vector<double> row;
            while( std::getline( lineStream, cell, ',' ) ) {
                row.push_back( std::stod( cell ) );
            }
            refMatrix.push_back( row );
        }

        REQUIRE( refMatrix.size() == gsImage.rows() );          // equal number of rows
        REQUIRE( refMatrix[0].size() == gsImage.columns() );    // equal number of columns
        REQUIRE( std::all_of( begin( refMatrix ), end( refMatrix ), [refMatrix]( const std::vector<double>& x ) {
            return x.size() == refMatrix[0].size();
        } ) );    // consistency check if all columns of the read-in file have equal length

        for( unsigned i = 0; i < gsImage.rows(); ++i ) {
            for( unsigned j = 0; j < gsImage.columns(); ++j ) {
                REQUIRE( refMatrix[i][j] == gsImage( i, j ) );    // all values match
            }
        }
    }

    SECTION( "interpolation of grayscale matrix onto the generated mesh" ) {
        Mesh* mesh       = LoadSU2MeshFromFile( config );
        auto cellCenters = mesh->GetCellMidPoints();
        auto bounds      = mesh->GetBounds();

        double xMin = bounds[0].first;
        double xMax = bounds[0].second;
        double yMin = bounds[1].first;
        double yMax = bounds[1].second;

        unsigned m = gsImage.rows();
        unsigned n = gsImage.columns();

        Vector x( m + 1 ), y( n + 1 );
        for( unsigned i = 0; i < m + 1; ++i ) {
            x[i] = static_cast<double>( i ) / static_cast<double>( m ) * ( xMax - xMin );
        }
        for( unsigned i = 0; i < n + 1; ++i ) y[i] = static_cast<double>( i ) / static_cast<double>( n ) * ( yMax - yMin );

        Interpolation interp( x, y, gsImage );
        std::vector<double> result( mesh->GetNumCells(), 0.0 );
        for( unsigned i = 0; i < mesh->GetNumCells(); ++i ) {
            result[i] = std::clamp( interp( cellCenters[i][0], cellCenters[i][1] ), 0.0, 1.0 );
        }

        std::vector<std::string> fieldNames{ "CT Data" };
        std::vector<std::vector<std::string>> fieldNamesWrapper{ fieldNames };

        std::vector<std::vector<double>> scalarField( 1, result );
        std::vector<std::vector<std::vector<double>>> results{ scalarField };
        std::string outputFile = config->GetOutputFile();
        if( !TextProcessingToolbox::StringEndsWith( outputFile, ".vtk" ) ) outputFile.append( ".vtk" );
        ExportVTK( outputFile, results, fieldNamesWrapper, mesh );

        REQUIRE( std::filesystem::exists( outputFile ) );

        delete mesh;

        std::remove( outputFile.c_str() );
    }

    std::remove( testMesh.c_str() );
}<|MERGE_RESOLUTION|>--- conflicted
+++ resolved
@@ -5,23 +5,15 @@
 #include "common/config.h"
 #include "common/io.h"
 #include "common/mesh.h"
-<<<<<<< HEAD
-#include "interpolation.h"
-=======
-#include "toolboxes/cubic2dspline.h"
->>>>>>> 1b982cfd
+#include "toolboxes/interpolation.h"
 #include "toolboxes/textprocessingtoolbox.h"
 
-TEST_CASE( "img2grayscaleMat_conv", "[image_io]" ) {    // convert image data to grayscale matrix
-    std::string config_file_name = std::string( TESTS_PATH ) + "input/image_conversion.cfg";
+TEST_CASE( "convert image data to grayscale matrix", "[image I/O]" ) {
+    std::string config_file_name = "../tests/input/image_conversion.cfg";
 
     Config* config = new Config( config_file_name );    // just to init spdlog
 
-<<<<<<< HEAD
     std::string testImage = "../tests/input/mini_phantom.png";
-=======
-    std::string testImage = std::string( TESTS_PATH ) + "input/phantom.png";
->>>>>>> 1b982cfd
     std::string testMesh  = config->GetMeshFile();
 
     Matrix gsImage = createSU2MeshFromImage( testImage, testMesh );
