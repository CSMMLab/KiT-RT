#include "common/mesh.h"

#include <chrono>

Mesh::Mesh( std::vector<Vector> nodes,
            std::vector<std::vector<unsigned>> cells,
            std::vector<std::pair<BOUNDARY_TYPE, std::vector<unsigned>>> boundaries )
    : _dim( nodes[0].size() ), _numCells( cells.size() ), _numNodes( nodes.size() ), _numNodesPerCell( cells[0].size() ),
      _numBoundaries( boundaries.size() ), _ghostCellID( _numCells ), _nodes( nodes ), _cells( cells ), _boundaries( boundaries ) {
    if( _dim == 2 ) {
        _numNodesPerBoundary = 2u;
    }
    else {
        ErrorMessages::Error( "Unsupported mesh dimension!", CURRENT_FUNCTION );
    }

    ComputeCellAreas();
    ComputeCellMidpoints();
    ComputeConnectivity();
    ComputeBounds();
    ComputeCellInterfaceMidpoints();
}

Mesh::~Mesh() {}

void Mesh::ComputeConnectivity() {

    // get MPI info
    int comm_size, comm_rank;
    MPI_Comm_size( MPI_COMM_WORLD, &comm_size );
    MPI_Comm_rank( MPI_COMM_WORLD, &comm_rank );

    // determine number/chunk size and indices of cells treated by each mpi thread
    unsigned chunkSize    = std::ceil( static_cast<float>( _numCells ) / static_cast<float>( comm_size ) );
    unsigned mpiCellStart = comm_rank * chunkSize;
    unsigned mpiCellEnd   = std::min( ( comm_rank + 1 ) * chunkSize, _numCells );

    // 'flat' vectors are a flattened representation of the neighbors numCells<numNodesPerCell> nested vectors; easier for MPI
    // 'part' vectors store information for each single MPI thread
    std::vector<int> neighborsFlatPart( _numNodesPerCell * chunkSize, -1 );
    std::vector<Vector> normalsFlatPart( _numNodesPerCell * chunkSize, Vector( _dim, -1.0 ) );

    // pre sort cells and boundaries; sorting is needed for std::set_intersection
    auto sortedCells( _cells );
    for( unsigned i = 0; i < _numCells; ++i ) {
        std::sort( sortedCells[i].begin(), sortedCells[i].end() );
    }
    std::vector<std::vector<unsigned>> sortedBoundaries;
    for( unsigned i = 0; i < _numBoundaries; ++i ) {
        sortedBoundaries.push_back( _boundaries[i].second );
        std::sort( sortedBoundaries[i].begin(), sortedBoundaries[i].end() );
    }

    blaze::CompressedMatrix<bool> connMat( _numCells, _numNodes );
    for( unsigned i = mpiCellStart; i < mpiCellEnd; ++i ) {
        for( auto j : _cells[i] ) connMat.set( i, j, true );
    }

// determine neighbor cells and normals with MPI and OpenMP
#pragma omp parallel for
    for( unsigned i = mpiCellStart; i < mpiCellEnd; ++i ) {
        std::vector<unsigned>* cellsI = &sortedCells[i];
        for( unsigned j = 0; j < _numCells; ++j ) {
            if( i == j ) continue;
            if( static_cast<unsigned>( blaze::dot( blaze::row( connMat, i ), blaze::row( connMat, j ) ) ) ==
                _numNodesPerBoundary ) {    // in 2D cells are neighbors if they share two nodes std::vector<unsigned>* cellsJ = &sortedCells[j];
                std::vector<unsigned>* cellsJ = &sortedCells[j];
                std::vector<unsigned> commonElements;
                std::set_intersection( cellsI->begin(),
                                       cellsI->end(),
                                       cellsJ->begin(),
                                       cellsJ->end(),
                                       std::back_inserter( commonElements ) );    // find common nodes of two cells
                // determine unused index
                unsigned pos0 = _numNodesPerCell * ( i - mpiCellStart );
                unsigned pos  = pos0;
                while( neighborsFlatPart[pos] != -1 && pos < pos0 + _numNodesPerCell - 1 && pos < chunkSize * _numNodesPerCell - 1 ) pos++;
                neighborsFlatPart[pos] = j;
                // compute normal vector
                normalsFlatPart[pos] = ComputeOutwardFacingNormal( _nodes[commonElements[0]], _nodes[commonElements[1]], _cellMidPoints[i] );
            }
        }
        // boundaries are treated similarly to normal cells, but need a special treatment due to the absence of a neighboring cell
        for( unsigned k = 0; k < _boundaries.size(); ++k ) {
            std::vector<unsigned>* bNodes = &sortedBoundaries[k];
            for( unsigned j = 0; j < _boundaries[k].second.size(); ++j ) {
                std::vector<unsigned> commonElements;
                std::set_intersection( cellsI->begin(), cellsI->end(), bNodes->begin(), bNodes->end(), std::back_inserter( commonElements ) );
                if( commonElements.size() == _dim ) {
                    unsigned pos0 = _numNodesPerCell * ( i - mpiCellStart );
                    unsigned pos  = pos0;
                    while( neighborsFlatPart[pos] != -1 && pos < pos0 + _numNodesPerCell - 1 && pos < chunkSize * _numNodesPerCell - 1 ) pos++;
                    neighborsFlatPart[pos] = _ghostCellID;
                    normalsFlatPart[pos]   = ComputeOutwardFacingNormal( _nodes[commonElements[0]], _nodes[commonElements[1]], _cellMidPoints[i] );
                }
            }
        }
    }

    // gather distributed data on all MPI threads
    std::vector<int> neighborsFlat( _numNodesPerCell * chunkSize * comm_size, -1 );
    std::vector<Vector> normalsFlat( _numNodesPerCell * chunkSize * comm_size, Vector( _dim, 0.0 ) );
    if( comm_size == 1 ) {    // can be done directly if there is only one MPI thread
        neighborsFlat.assign( neighborsFlatPart.begin(), neighborsFlatPart.end() );
        normalsFlat.assign( normalsFlatPart.begin(), normalsFlatPart.end() );
    }
    else {
        MPI_Allgather( neighborsFlatPart.data(),
                       _numNodesPerCell * chunkSize,
                       MPI_INT,
                       neighborsFlat.data(),
                       _numNodesPerCell * chunkSize,
                       MPI_INT,
                       MPI_COMM_WORLD );
    }

    // check for any unassigned faces
    if( std::any_of( neighborsFlat.begin(), neighborsFlat.end(), []( int i ) { return i == -1; } ) ) {
        for( unsigned idx = 0; idx < neighborsFlat.size(); ++idx ) {
            if( neighborsFlat[idx] == -1 )
                ErrorMessages::Error( "Detected unassigned faces at index " + std::to_string( idx ) + " !", CURRENT_FUNCTION );
        }
    }

    // reorder neighbors and normals into nested structure
    _cellNeighbors.resize( _numCells );
    _cellNormals.resize( _numCells );
    for( unsigned i = 0; i < neighborsFlat.size(); ++i ) {
        unsigned IDi = static_cast<unsigned>( i / static_cast<double>( _numNodesPerCell ) );
        unsigned IDj = neighborsFlat[i];
        if( IDi == IDj ) continue;     // avoid self assignment
        if( IDj == _ghostCellID ) {    // cell is boundary cell
            if( std::find( _cellNeighbors[IDi].begin(), _cellNeighbors[IDi].end(), _ghostCellID ) == _cellNeighbors[IDi].end() ) {
                _cellNeighbors[IDi].push_back( _ghostCellID );
                _cellNormals[IDi].push_back( normalsFlat[i] );
            }
        }
        else {    // normal cell neighbor
            if( std::find( _cellNeighbors[IDi].begin(), _cellNeighbors[IDi].end(), IDj ) == _cellNeighbors[IDi].end() ) {
                _cellNeighbors[IDi].push_back( IDj );
                _cellNormals[IDi].push_back( normalsFlat[i] );
            }
        }
    }

    // assign boundary types to all cells
    _cellBoundaryTypes.resize( _numCells, BOUNDARY_TYPE::NONE );
    for( unsigned i = 0; i < _numCells; ++i ) {
        if( std::any_of( _cellNeighbors[i].begin(), _cellNeighbors[i].end(), [this]( unsigned i ) {
                return i == _ghostCellID;
            } ) ) {                           // cell is boundary cell
            for( auto bc : _boundaries ) {    // loop over all boundaries and boundary nodes and search for the respective nodeID
                for( auto cNodes : _cells[i] ) {
                    if( std::find( bc.second.begin(), bc.second.end(), cNodes ) != bc.second.end() ) {
                        _cellBoundaryTypes[i] = bc.first;
                    }
                }
            }
        }
    }
}

void Mesh::ComputeCellAreas() {
    _cellAreas.resize( _numCells );
    for( unsigned i = 0; i < _numCells; ++i ) {
        switch( _numNodesPerCell ) {
            case 3: {    // triangular cells
                _cellAreas[i] = std::abs( ( _nodes[_cells[i][0]][0] * ( _nodes[_cells[i][1]][1] - _nodes[_cells[i][2]][1] ) +
                                            _nodes[_cells[i][1]][0] * ( _nodes[_cells[i][2]][1] - _nodes[_cells[i][0]][1] ) +
                                            _nodes[_cells[i][2]][0] * ( _nodes[_cells[i][0]][1] - _nodes[_cells[i][1]][1] ) ) /
                                          2 );
                break;
            }
            case 4: {    // quadrilateral cells
                std::vector d1{ _nodes[_cells[i][0]][0] - _nodes[_cells[i][1]][0], _nodes[_cells[i][0]][1] - _nodes[_cells[i][1]][1] };
                std::vector d2{ _nodes[_cells[i][1]][0] - _nodes[_cells[i][2]][0], _nodes[_cells[i][1]][1] - _nodes[_cells[i][2]][1] };
                std::vector d3{ _nodes[_cells[i][2]][0] - _nodes[_cells[i][3]][0], _nodes[_cells[i][2]][1] - _nodes[_cells[i][3]][1] };
                std::vector d4{ _nodes[_cells[i][3]][0] - _nodes[_cells[i][0]][0], _nodes[_cells[i][3]][1] - _nodes[_cells[i][0]][1] };

                double a = std::sqrt( d1[0] * d1[0] + d1[1] * d1[1] );
                double b = std::sqrt( d2[0] * d2[0] + d2[1] * d2[1] );
                double c = std::sqrt( d3[0] * d3[0] + d3[1] * d3[1] );
                double d = std::sqrt( d4[0] * d4[0] + d4[1] * d4[1] );
                double T = 0.5 * ( a + b + c + d );

                double alpha = std::acos( ( d4[0] * d1[0] + d4[1] * d1[1] ) / ( a * d ) );
                double beta  = std::acos( ( d2[0] * d3[0] + d2[1] * d3[1] ) / ( b * c ) );

                _cellAreas[i] = std::sqrt( ( T - a ) * ( T - b ) * ( T - c ) * ( T - d ) -
                                           a * b * c * d * std::cos( 0.5 * ( alpha + beta ) ) * std::cos( 0.5 * ( alpha + beta ) ) );
                break;
            }
            default: {
                ErrorMessages::Error( "Area computation for cells with " + std::to_string( _numNodesPerCell ) + " nodes is not implemented yet!",
                                      CURRENT_FUNCTION );
            }
        }
    }
}

void Mesh::ComputeCellMidpoints() {
    _cellMidPoints = std::vector( _numCells, Vector( _dim, 0.0 ) );
    for( unsigned j = 0; j < _numCells; ++j ) {
        for( unsigned l = 0; l < _cells[j].size(); ++l ) {
            _cellMidPoints[j] = _cellMidPoints[j] + _nodes[_cells[j][l]];
        }
        _cellMidPoints[j] = _cellMidPoints[j] / static_cast<double>( _cells[j].size() );
    }
}

void Mesh::ComputeCellInterfaceMidpoints() {
    std::vector<std::vector<Vector>> interfaceMidPoints( _numCells, std::vector<Vector>( _numNodesPerCell, Vector( 2, 1e-10 ) ) );
    // should be computed in Mesh class!
    for( unsigned idx_cell = 0; idx_cell < _numCells; ++idx_cell ) {
        for( unsigned idx_dim = 0; idx_dim < _dim; ++idx_dim ) {
            for( unsigned idx_ngbr = 0; idx_ngbr < _numNodesPerCell - 1; ++idx_ngbr ) {
                interfaceMidPoints[idx_cell][idx_ngbr][idx_dim] =
                    0.5 * ( _nodes[_cells[idx_cell][idx_ngbr]][idx_dim] + _nodes[_cells[idx_cell][idx_ngbr + 1]][idx_dim] );
            }
            interfaceMidPoints[idx_cell][_numNodesPerCell - 1][idx_dim] =
                0.5 * ( _nodes[_cells[idx_cell][_numNodesPerCell - 1]][idx_dim] + _nodes[_cells[idx_cell][0]][idx_dim] );
        }
    }
    _interfaceMidPoints = interfaceMidPoints;
}

Vector Mesh::ComputeOutwardFacingNormal( const Vector& nodeA, const Vector& nodeB, const Vector& cellCenter ) {
    double dx = nodeA[0] - nodeB[0];
    double dy = nodeA[1] - nodeB[1];
    Vector n{ -dy, dx };                    // normal vector
    Vector p{ nodeA[0], nodeA[1] };         // take arbitrary node
    if( dot( n, cellCenter - p ) > 0 ) {    // dot product is negative for outward facing normals
        n *= -1.0;                          // if dot product is positive -> flip normal
    }
    return n;
}

void Mesh::ComputeSlopes( unsigned nq, VectorVector& psiDerX, VectorVector& psiDerY, const VectorVector& psi ) const {
    for( unsigned k = 0; k < nq; ++k ) {
        for( unsigned j = 0; j < _numCells; ++j ) {
            psiDerX[j][k] = 0.0;
            psiDerY[j][k] = 0.0;

            // if( cell->IsBoundaryCell() ) continue; // skip ghost cells
            if( _cellBoundaryTypes[j] != 2 ) continue;    // skip ghost cells
            // compute derivative by summing over cell boundary
            for( unsigned l = 0; l < _cellNeighbors[j].size(); ++l ) {
                psiDerX[j][k] = psiDerX[j][k] + 0.5 * ( psi[j][k] + psi[_cellNeighbors[j][l]][k] ) * _cellNormals[j][l][0] / _cellAreas[j];
                psiDerY[j][k] = psiDerY[j][k] + 0.5 * ( psi[j][k] + psi[_cellNeighbors[j][l]][k] ) * _cellNormals[j][l][1] / _cellAreas[j];
            }
        }
    }
}

void Mesh::ReconstructSlopesS( unsigned nq, VectorVector& psiDerX, VectorVector& psiDerY, const VectorVector& psi ) const {

    double duxL;
    double duyL;
    double duxR;
    double duyR;

    for( unsigned k = 0; k < nq; ++k ) {
        for( unsigned j = 0; j < _numCells; ++j ) {
            // reset derivatives
            psiDerX[j][k] = 0.0;
            psiDerY[j][k] = 0.0;

            // skip boundary cells
            if( _cellBoundaryTypes[j] != 2 ) continue;

            duxL = ( psi[j][k] - psi[_cellNeighbors[j][0]][k] ) / ( _cellMidPoints[j][0] - _cellMidPoints[_cellNeighbors[j][0]][0] + 1e-8 );
            duyL = ( psi[j][k] - psi[_cellNeighbors[j][0]][k] ) / ( _cellMidPoints[j][1] - _cellMidPoints[_cellNeighbors[j][0]][1] + 1e-8 );

            duxR = ( psi[j][k] - psi[_cellNeighbors[j][2]][k] ) / ( _cellMidPoints[j][0] - _cellMidPoints[_cellNeighbors[j][2]][0] + 1e-8 );
            duyR = ( psi[j][k] - psi[_cellNeighbors[j][2]][k] ) / ( _cellMidPoints[j][1] - _cellMidPoints[_cellNeighbors[j][2]][1] + 1e-8 );

            psiDerX[j][k] = LMinMod( duxL, duxR );
            psiDerY[j][k] = LMinMod( duyL, duyR );
        }
    }
}

void Mesh::ReconstructSlopesU( unsigned nSys, VectorVector& psiDerX, VectorVector& psiDerY, const VectorVector& psi ) const {

    double phi;
    // double eps = 1e-3;    // safety epsilon, hard coded

    Vector deltaSolMax( nSys, 0.0 );
    Vector deltaSolMin( nSys, 0.0 );
    VectorVector gaussPt( nSys, Vector( _numNodesPerCell, 0.0 ) );
    VectorVector limiter( nSys, Vector( _numNodesPerCell, 0.0 ) );

    // reset all derivatives
    for( unsigned i = 0; i < _numCells; ++i ) {
        for( unsigned q = 0; q < nSys; ++q ) {    // quad pts or moments
            psiDerX[i][q] = 0.0;
            psiDerY[i][q] = 0.0;
        }
    }

    for( unsigned i = 0; i < _numCells; ++i ) {
        // skip boundary cells
        if( _cellBoundaryTypes[i] != 2 ) continue;
        // reset local values
        for( unsigned q = 0; q < nSys; ++q ) {
            deltaSolMax[q] = 0.0;
            deltaSolMin[q] = 0.0;
            for( unsigned j = 0; j < _numNodesPerCell; ++j ) {
                gaussPt[q][j] = 0.0;
                limiter[q][j] = 0.0;
            }
        }
        // calculate  largest difference of values between current and neighboring cells
        for( unsigned q = 0; q < nSys; ++q ) {
            for( unsigned j = 0; j < _numNodesPerCell; ++j ) {
                double deltaNbr = psi[_cellNeighbors[i][j]][q] - psi[i][q];
                if( deltaNbr > deltaSolMax[q] ) deltaSolMax[q] = deltaNbr;    // largest positive difference
                if( deltaNbr < deltaSolMin[q] ) deltaSolMin[q] = deltaNbr;    // largest negative difference
            }
        }
        // compute unconstrained value at each gauss point
        for( unsigned q = 0; q < nSys; ++q ) {
            for( unsigned j = 0; j < _numNodesPerCell; ++j ) {
                // compute the derivative at the cell center using gauss theorem
                psiDerX[i][q] += 0.5 * ( psi[i][q] + psi[_cellNeighbors[i][j]][q] ) * _cellNormals[i][j][0] / _cellAreas[i];
                psiDerY[i][q] += 0.5 * ( psi[i][q] + psi[_cellNeighbors[i][j]][q] ) * _cellNormals[i][j][1] / _cellAreas[i];

                // step 2: 1st order gauss point
                gaussPt[q][j] = psiDerX[i][q] * ( _cellMidPoints[_cellNeighbors[i][j]][0] - _cellMidPoints[i][0] ) +
                                psiDerY[i][q] * ( _cellMidPoints[_cellNeighbors[i][j]][1] - _cellMidPoints[i][1] );
            }
        }
        // compute venkatakrishnan limiter function
        for( unsigned q = 0; q < nSys; ++q ) {
            phi = std::numeric_limits<double>::infinity();
            for( unsigned j = 0; j < _numNodesPerCell; ++j ) {
                double y = 0.0;
                if( gaussPt[q][j] > 0.0 ) y = deltaSolMax[q] / gaussPt[q][j];
                if( gaussPt[q][j] < 0.0 )
                    y = deltaSolMin[q] / gaussPt[q][j];
                else
                    y = 1.0;
                limiter[q][j] = ( y * y + 2 * y ) / ( y * y + y + 2 );    // original venkatakrishnan
                // get minimum limiter
                if( limiter[q][j] < phi ) phi = limiter[q][j];
            }
            // step 5: limit the slope reconstructed from Gauss theorem
            psiDerX[i][q] *= phi;
            psiDerY[i][q] *= phi;
        }
    }
}

/*
void Mesh::ReconstructSlopesU2( unsigned nSys, VectorVector& psiDerX, VectorVector& psiDerY, const VectorVector& psi ) const {

    double phi;
    double eps = 1e-3;

    // VectorVector dPsiMax = std::vector( _numCells, Vector( nq, 0.0 ) );
    // VectorVector dPsiMin = std::vector( _numCells, Vector( nq, 0.0 ) );
    // std::vector<std::vector<Vector>> psiSample( _numCells, std::vector<Vector>( nSys, Vector( _numNodesPerCell, 0.0 ) ) );
    // std::vector<std::vector<Vector>> phiSample( _numCells, std::vector<Vector>( nSys, Vector( _numNodesPerCell, 0.0 ) ) );

    for( unsigned i = 0; i < _numCells; ++i ) {
        // set local values
        Vector dPsiMax( nSys, 0.0 );
        Vector dPsiMin( nSys, 0.0 );
        VectorVector delta( nSys, Vector( _numNodesPerCell, 0.0 ) );
        VectorVector limiter( nSys, Vector( _numNodesPerCell, 0.0 ) );
        // reset derivatives
        for( unsigned q = 0; q < nSys; ++q ) {
            psiDerX[i][q] = 0.0;
            psiDerY[i][q] = 0.0;
        }
        // skip boundary cells
        if( _cellBoundaryTypes[i] != 2 ) continue;
        // calculate limiter
        for( unsigned q = 0; q < nSys; ++q ) {
            // version 2: Venkatakrishnan limiter
            // step 1: calculate psi difference around neighbors and theoretical derivatives by Gauss theorem
            for( unsigned j = 0; j < _cellNeighbors[i].size(); ++j ) {
                if( psi[_cellNeighbors[i][j]][q] > dPsiMax[q] ) dPsiMax[q] = psi[_cellNeighbors[i][j]][q];
                if( psi[_cellNeighbors[i][j]][q] < dPsiMin[q] ) dPsiMin[q] = psi[_cellNeighbors[i][j]][q];
                dPsiMax[q] -= -psi[i][q];
                dPsiMin[q] -= -psi[i][q];

                psiDerX[i][q] += 0.5 * ( psi[i][q] + psi[_cellNeighbors[i][j]][q] ) * _cellNormals[i][j][0] / _cellAreas[i];
                psiDerY[i][q] += 0.5 * ( psi[i][q] + psi[_cellNeighbors[i][j]][q] ) * _cellNormals[i][j][1] / _cellAreas[i];
            }

<<<<<<< HEAD
            for( unsigned j = 0; j < _cellNeighbors[i].size(); ++j ) {

                // step 2: choose sample points Delta
                delta[q][j] = psiDerX[i][q] * ( _interfaceMidPoints[i][j][0] - _cellMidPoints[i][0] ) +
                              psiDerY[i][q] * ( _interfaceMidPoints[i][j][1] - _cellMidPoints[i][1] );
=======
            for( unsigned l = 0; l < _cellNeighbors[j].size(); ++l ) {
                // step 2: choose sample points
                psiSample[j][k][l] = 0.5 * psiDerX[j][k] * ( _cellMidPoints[_cellNeighbors[j][l]][0] - _cellMidPoints[j][0] ) +
                                     0.5 * psiDerY[j][k] * ( _cellMidPoints[_cellNeighbors[j][l]][1] - _cellMidPoints[j][1] );
>>>>>>> 229579c9

                // step 3: calculate Phi_ij at sample points
                if( delta[q][j] > 0.0 ) {
                    limiter[q][j] = ( dPsiMax[q] * dPsiMax[q] + 2.0 * dPsiMax[q] * delta[q][j] + eps ) /
                                    ( dPsiMax[q] * dPsiMax[q] + 2.0 * delta[q][j] * delta[q][j] + dPsiMax[q] * delta[q][j] + eps );
                }
                else if( delta[q][j] < 0.0 ) {
                    limiter[q][j] = ( dPsiMin[q] * dPsiMin[q] + 2.0 * dPsiMin[q] * delta[q][j] + eps ) /
                                    ( dPsiMin[q] * dPsiMin[q] + 2.0 * delta[q][j] * delta[q][j] + dPsiMin[q] * delta[q][j] + eps );
                }
                else {
                    limiter[q][j] = 1.0;
                }
                std::cout << limiter[q][j] << std::endl;

                if( limiter[q][j] < 0 ) {
                    std::cout << "error:" << limiter[q][j] << std::endl;
                }
                if( limiter[q][j] < -1.0 ) {
                    std::cout << "error:" << limiter[q][j] << std::endl;
                }
            }

            // step 4: find minimum limiter function phi
            phi = min( limiter[q] );
            // phi = fmin( 0.5, abs(phi) );

            // step 5: limit the slope reconstructed from Gauss theorem
            psiDerX[i][q] *= phi;
            psiDerY[i][q] *= phi;
        }
    }
}
*/

void Mesh::ComputeBounds() {
    _bounds = std::vector( _dim, std::make_pair( std::numeric_limits<double>::infinity(), -std::numeric_limits<double>::infinity() ) );
    for( unsigned i = 0; i < _numNodes; ++i ) {
        for( unsigned j = 0; j < _dim; ++j ) {
            if( _nodes[i][j] < _bounds[j].first ) _bounds[j].first = _nodes[i][j];
            if( _nodes[i][j] > _bounds[j].second ) _bounds[j].second = _nodes[i][j];
        }
    }
}

const std::vector<Vector>& Mesh::GetNodes() const { return _nodes; }
const std::vector<Vector>& Mesh::GetCellMidPoints() const { return _cellMidPoints; }
const std::vector<std::vector<unsigned>>& Mesh::GetCells() const { return _cells; }
const std::vector<double>& Mesh::GetCellAreas() const { return _cellAreas; }
const std::vector<std::vector<unsigned>>& Mesh::GetNeighbours() const { return _cellNeighbors; }
const std::vector<std::vector<Vector>>& Mesh::GetNormals() const { return _cellNormals; }
const std::vector<BOUNDARY_TYPE>& Mesh::GetBoundaryTypes() const { return _cellBoundaryTypes; }
const std::vector<std::pair<double, double>> Mesh::GetBounds() const { return _bounds; }
const std::vector<std::vector<Vector>> Mesh::GetInterfaceMidPoints() const { return _interfaceMidPoints; }

double Mesh::GetDistanceToOrigin( unsigned idx_cell ) const {
    double distance = 0.0;
    for( unsigned idx_dim = 0; idx_dim < _dim; idx_dim++ ) {
        distance += _cellMidPoints[idx_cell][idx_dim] * _cellMidPoints[idx_cell][idx_dim];
    }
    return sqrt( distance );
}<|MERGE_RESOLUTION|>--- conflicted
+++ resolved
@@ -51,6 +51,7 @@
         std::sort( sortedBoundaries[i].begin(), sortedBoundaries[i].end() );
     }
 
+    // save which cell has which nodes
     blaze::CompressedMatrix<bool> connMat( _numCells, _numNodes );
     for( unsigned i = mpiCellStart; i < mpiCellEnd; ++i ) {
         for( auto j : _cells[i] ) connMat.set( i, j, true );
@@ -60,12 +61,18 @@
 #pragma omp parallel for
     for( unsigned i = mpiCellStart; i < mpiCellEnd; ++i ) {
         std::vector<unsigned>* cellsI = &sortedCells[i];
+        unsigned ctr                  = 0;
         for( unsigned j = 0; j < _numCells; ++j ) {
-            if( i == j ) continue;
-            if( static_cast<unsigned>( blaze::dot( blaze::row( connMat, i ), blaze::row( connMat, j ) ) ) ==
-                _numNodesPerBoundary ) {    // in 2D cells are neighbors if they share two nodes std::vector<unsigned>* cellsJ = &sortedCells[j];
+            if( i == j )
+                continue;
+            else if( ctr == _numNodesPerCell )
+                break;
+            else if( static_cast<unsigned>( blaze::dot( blaze::row( connMat, i ), blaze::row( connMat, j ) ) ) ==
+                     _numNodesPerBoundary ) {    // in 2D cells are neighbors if they share two nodes std::vector<unsigned>* cellsJ = &sortedCells[j];
+                // which are the two common nodes and which edge belongs to them?
                 std::vector<unsigned>* cellsJ = &sortedCells[j];
-                std::vector<unsigned> commonElements;
+                std::vector<unsigned> commonElements;    // vector of nodes that are shared by cells i and j
+                commonElements.reserve( _numNodesPerBoundary );
                 std::set_intersection( cellsI->begin(),
                                        cellsI->end(),
                                        cellsJ->begin(),
@@ -74,19 +81,29 @@
                 // determine unused index
                 unsigned pos0 = _numNodesPerCell * ( i - mpiCellStart );
                 unsigned pos  = pos0;
-                while( neighborsFlatPart[pos] != -1 && pos < pos0 + _numNodesPerCell - 1 && pos < chunkSize * _numNodesPerCell - 1 ) pos++;
+                while( neighborsFlatPart[pos] != -1 && pos < pos0 + _numNodesPerCell - 1 && pos < chunkSize * _numNodesPerCell - 1 )
+                    pos++;    // neighbors should be at same edge position for cells i AND j
                 neighborsFlatPart[pos] = j;
                 // compute normal vector
                 normalsFlatPart[pos] = ComputeOutwardFacingNormal( _nodes[commonElements[0]], _nodes[commonElements[1]], _cellMidPoints[i] );
-            }
-        }
+                ctr++;
+            }
+        }
+
         // boundaries are treated similarly to normal cells, but need a special treatment due to the absence of a neighboring cell
         for( unsigned k = 0; k < _boundaries.size(); ++k ) {
             std::vector<unsigned>* bNodes = &sortedBoundaries[k];
             for( unsigned j = 0; j < _boundaries[k].second.size(); ++j ) {
-                std::vector<unsigned> commonElements;
-                std::set_intersection( cellsI->begin(), cellsI->end(), bNodes->begin(), bNodes->end(), std::back_inserter( commonElements ) );
-                if( commonElements.size() == _dim ) {
+                std::vector<unsigned> commonElements;    // vector of nodes that are shared by cells i and j
+                commonElements.reserve( _numNodesPerBoundary );
+                std::set_intersection( cellsI->begin(),
+                                       cellsI->end(),
+                                       bNodes->begin(),
+                                       bNodes->end(),
+                                       std::back_inserter( commonElements ) );    // find common nodes of two cells
+                // _boundaries[k].second has all boundary nodes of boundary k. Therefore if all cell nodes lie on the boundary, the number of common
+                // nodes can be 3 for triangles, 4 for quadrangles etc
+                if( commonElements.size() >= _numNodesPerBoundary && commonElements.size() <= _numNodesPerCell ) {
                     unsigned pos0 = _numNodesPerCell * ( i - mpiCellStart );
                     unsigned pos  = pos0;
                     while( neighborsFlatPart[pos] != -1 && pos < pos0 + _numNodesPerCell - 1 && pos < chunkSize * _numNodesPerCell - 1 ) pos++;
@@ -115,10 +132,9 @@
     }
 
     // check for any unassigned faces
-    if( std::any_of( neighborsFlat.begin(), neighborsFlat.end(), []( int i ) { return i == -1; } ) ) {
+    if( std::any_of( neighborsFlat.begin(), neighborsFlat.end(), []( int i ) { return i == -1; } ) ) {    // if any entry in neighborsFlat is -1
         for( unsigned idx = 0; idx < neighborsFlat.size(); ++idx ) {
-            if( neighborsFlat[idx] == -1 )
-                ErrorMessages::Error( "Detected unassigned faces at index " + std::to_string( idx ) + " !", CURRENT_FUNCTION );
+            ErrorMessages::Error( "Detected unassigned faces at index " + std::to_string( idx ) + " !", CURRENT_FUNCTION );
         }
     }
 
@@ -274,8 +290,8 @@
             duxR = ( psi[j][k] - psi[_cellNeighbors[j][2]][k] ) / ( _cellMidPoints[j][0] - _cellMidPoints[_cellNeighbors[j][2]][0] + 1e-8 );
             duyR = ( psi[j][k] - psi[_cellNeighbors[j][2]][k] ) / ( _cellMidPoints[j][1] - _cellMidPoints[_cellNeighbors[j][2]][1] + 1e-8 );
 
-            psiDerX[j][k] = LMinMod( duxL, duxR );
-            psiDerY[j][k] = LMinMod( duyL, duyR );
+            psiDerX[j][k] = LMinMod( duxL, duxR ) * 0.5;
+            psiDerY[j][k] = LMinMod( duyL, duyR ) * 0.5;
         }
     }
 }
@@ -389,18 +405,11 @@
                 psiDerY[i][q] += 0.5 * ( psi[i][q] + psi[_cellNeighbors[i][j]][q] ) * _cellNormals[i][j][1] / _cellAreas[i];
             }
 
-<<<<<<< HEAD
             for( unsigned j = 0; j < _cellNeighbors[i].size(); ++j ) {
 
                 // step 2: choose sample points Delta
                 delta[q][j] = psiDerX[i][q] * ( _interfaceMidPoints[i][j][0] - _cellMidPoints[i][0] ) +
                               psiDerY[i][q] * ( _interfaceMidPoints[i][j][1] - _cellMidPoints[i][1] );
-=======
-            for( unsigned l = 0; l < _cellNeighbors[j].size(); ++l ) {
-                // step 2: choose sample points
-                psiSample[j][k][l] = 0.5 * psiDerX[j][k] * ( _cellMidPoints[_cellNeighbors[j][l]][0] - _cellMidPoints[j][0] ) +
-                                     0.5 * psiDerY[j][k] * ( _cellMidPoints[_cellNeighbors[j][l]][1] - _cellMidPoints[j][1] );
->>>>>>> 229579c9
 
                 // step 3: calculate Phi_ij at sample points
                 if( delta[q][j] > 0.0 ) {
