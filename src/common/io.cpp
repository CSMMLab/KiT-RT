/*!
 * \file io.cpp
 * \brief Set of utility io functions for KiT-RT
 * \author  J. Kusch, S. Schotthoefer, P. Stammer,  J. Wolters, T. Xiao
 */

#include "common/io.hpp"
#include "common/config.hpp"
#include "common/mesh.hpp"
#include "common/typedef.hpp"
#include "toolboxes/errormessages.hpp"
#include "toolboxes/textprocessingtoolbox.hpp"

#include <fstream>
#include <iomanip>
#include <iostream>

#ifdef IMPORT_MPI
#include <mpi.h>
#endif

#include <omp.h>
#include <sstream>
#include <vector>
#include <vtkCellArray.h>
#include <vtkCellData.h>
#include <vtkCellDataToPointData.h>
#include <vtkDoubleArray.h>
#include <vtkPointData.h>
#include <vtkQuad.h>
#include <vtkSmartPointer.h>
#include <vtkTriangle.h>
#include <vtkUnstructuredGrid.h>
#include <vtkUnstructuredGridWriter.h>

// #include <Python.h>
// #define NPY_NO_DEPRECATED_API NPY_1_7_API_VERSION
// #include <numpy/arrayobject.h>

using vtkPointsSP                 = vtkSmartPointer<vtkPoints>;
using vtkUnstructuredGridSP       = vtkSmartPointer<vtkUnstructuredGrid>;
using vtkTriangleSP               = vtkSmartPointer<vtkTriangle>;
using vtkCellArraySP              = vtkSmartPointer<vtkCellArray>;
using vtkDoubleArraySP            = vtkSmartPointer<vtkDoubleArray>;
using vtkUnstructuredGridWriterSP = vtkSmartPointer<vtkUnstructuredGridWriter>;
using vtkCellDataToPointDataSP    = vtkSmartPointer<vtkCellDataToPointData>;

void ExportVTK( const std::string fileName,
                const std::vector<std::vector<std::vector<double>>>& outputFields,
                const std::vector<std::vector<std::string>>& outputFieldNames,
                const Mesh* mesh ) {
    int rank   = 0;
    int nprocs = 1;
#ifdef IMPORT_MPI
    // Initialize MPI
    MPI_Comm_size( MPI_COMM_WORLD, &nprocs );
    MPI_Comm_rank( MPI_COMM_WORLD, &rank );
#endif
    if( rank == 0 ) {
        unsigned dim             = mesh->GetDim();
        unsigned numCells        = mesh->GetNumCells();
        unsigned numNodes        = mesh->GetNumNodes();
        auto nodes               = mesh->GetNodes();
        auto cells               = mesh->GetCells();
        unsigned numNodesPerCell = mesh->GetNumNodesPerCell();

        auto writer                 = vtkUnstructuredGridWriterSP::New();
        std::string fileNameWithExt = fileName;
        if( !TextProcessingToolbox::StringEndsWith( fileNameWithExt, ".vtk" ) ) {
            fileNameWithExt.append( ".vtk" );
        }
        writer->SetFileName( fileNameWithExt.c_str() );
        auto grid = vtkUnstructuredGridSP::New();
        auto pts  = vtkPointsSP::New();
        pts->SetDataTypeToDouble();
        pts->SetNumberOfPoints( static_cast<int>( numNodes ) );
        unsigned nodeID = 0;
        for( const auto& node : nodes ) {
            if( dim == 2 ) {
                pts->SetPoint( nodeID++, node[0], node[1], 0.0 );
            }
            else if( dim == 3 ) {
                pts->SetPoint( nodeID++, node[0], node[1], node[2] );
            }
            else {
                ErrorMessages::Error( "Unsupported dimension (d=" + std::to_string( dim ) + ")!", CURRENT_FUNCTION );
            }
        }
        vtkCellArraySP cellArray = vtkCellArraySP::New();
        if( numNodesPerCell == 3 ) {
            auto tri = vtkTriangleSP::New();
            for( unsigned i = 0; i < numCells; ++i ) {
                for( unsigned j = 0; j < numNodesPerCell; ++j ) {
                    tri->GetPointIds()->SetId( j, cells[i][j] );
                }
                cellArray->InsertNextCell( tri );
            }
        }

        if( numNodesPerCell == 4 ) {
            auto quad = vtkQuad::New();
            for( unsigned i = 0; i < numCells; ++i ) {
                for( unsigned j = 0; j < numNodesPerCell; ++j ) {
                    quad->GetPointIds()->SetId( j, cells[i][j] );
                }
                cellArray->InsertNextCell( quad );
            }
        }
        if( numNodesPerCell == 3 ) {
            grid->SetCells( VTK_TRIANGLE, cellArray );
        }
        else if( numNodesPerCell == 4 ) {
            grid->SetCells( VTK_QUAD, cellArray );
        }

        // Write the output
        auto cellData = vtkDoubleArraySP::New();

        for( unsigned idx_group = 0; idx_group < outputFields.size(); idx_group++ ) {

            for( unsigned idx_field = 0; idx_field < outputFields[idx_group].size(); idx_field++ ) {    // Loop over all output fields
                cellData = vtkDoubleArraySP::New();
                cellData->SetName( outputFieldNames[idx_group][idx_field].c_str() );

                for( unsigned idx_cell = 0; idx_cell < numCells; idx_cell++ ) {
                    cellData->InsertNextValue( outputFields[idx_group][idx_field][idx_cell] );
                }

                grid->GetCellData()->AddArray( cellData );
            }
        }

        grid->SetPoints( pts );
        grid->Squeeze();

        auto converter = vtkCellDataToPointDataSP::New();
        converter->AddInputDataObject( grid );
        converter->PassCellDataOn();
        converter->Update();

        writer->SetInputData( converter->GetOutput() );

        writer->Write();

        //  auto log = spdlog::get( "event" );
        //  log->info( "Result successfully exported to '{0}'!", fileNameWithExt );
    }
<<<<<<< HEAD
=======
#ifdef IMPORT_MPI
    MPI_Barrier( MPI_COMM_WORLD );
#endif
>>>>>>> c06f7274
}

Mesh* LoadSU2MeshFromFile( const Config* settings ) {
    auto log = spdlog::get( "event" );
    // log->info( "| Importing mesh. This may take a while for large meshes." );
    unsigned dim;
    std::vector<Vector> nodes;
    std::vector<std::vector<unsigned>> cells;
    std::vector<std::pair<BOUNDARY_TYPE, std::vector<unsigned>>> boundaries;

    if( !std::filesystem::exists( settings->GetMeshFile() ) )
        ErrorMessages::Error( "Cannot find mesh file '" + settings->GetMeshFile() + "!", CURRENT_FUNCTION );
    std::ifstream ifs( settings->GetMeshFile(), std::ios::in );
    std::string line;

    if( ifs.is_open() ) {
        while( getline( ifs, line ) ) {
            if( line.find( "NDIME", 0 ) != std::string::npos ) {
                dim = static_cast<unsigned>( TextProcessingToolbox::GetTrailingNumber( line ) );
                // if( settings->GetDim() != dim ) {
                //     log->info( "Warning: Mesh dimension does not coinside with problem dimension! Proceed with caution!" );
                // }
                break;
            }
        }
        ifs.clear();
        ifs.seekg( 0, std::ios::beg );
        while( getline( ifs, line ) ) {
            if( line.find( "NPOIN", 0 ) != std::string::npos ) {
                unsigned numPoints = static_cast<unsigned>( TextProcessingToolbox::GetTrailingNumber( line ) );
                nodes.resize( numPoints, Vector( dim, 0.0 ) );
                for( unsigned i = 0; i < numPoints; ++i ) {
                    getline( ifs, line );
                    std::stringstream ss;
                    ss << line;
                    unsigned id = 0;
                    Vector coords( dim, 0.0 );
                    while( !ss.eof() ) {
                        for( unsigned d = 0; d < dim; ++d ) {
                            ss >> coords[d];
                        }
                        ss >> id;
                    }

                    nodes[id] = Vector( coords );
                }
                break;
            }
        }
        ifs.clear();
        ifs.seekg( 0, std::ios::beg );
        while( getline( ifs, line ) ) {
            if( line.find( "NMARK", 0 ) != std::string::npos ) {
                unsigned numBCs = static_cast<unsigned>( TextProcessingToolbox::GetTrailingNumber( line ) );
                boundaries.resize( numBCs );
                for( unsigned i = 0; i < numBCs; ++i ) {
                    std::string markerTag;
                    BOUNDARY_TYPE btype;
                    std::vector<unsigned> bnodes;
                    for( unsigned k = 0; k < 2; ++k ) {
                        getline( ifs, line );
                        if( line.find( "MARKER_TAG", 0 ) != std::string::npos ) {
                            markerTag    = line.substr( line.find( "=" ) + 1 );
                            auto end_pos = std::remove_if(
                                markerTag.begin(), markerTag.end(), []( char c ) { return std::isspace( static_cast<unsigned char>( c ) ); } );
                            markerTag.erase( end_pos, markerTag.end() );
                            btype = settings->GetBoundaryType( markerTag );
                            if( btype == BOUNDARY_TYPE::INVALID ) {
                                std::string errorMsg = std::string( "Invalid Boundary at marker \"" + markerTag + "\"." );
                                ErrorMessages::Error( errorMsg, CURRENT_FUNCTION );
                            }
                        }
                        else if( line.find( "MARKER_ELEMS", 0 ) != std::string::npos ) {
                            unsigned numMarkerElements = static_cast<unsigned>( TextProcessingToolbox::GetTrailingNumber( line ) );
                            for( unsigned j = 0; j < numMarkerElements; ++j ) {
                                getline( ifs, line );
                                std::stringstream ss;
                                ss << line;
                                unsigned type = 0, id = 0;
                                while( !ss.eof() ) {
                                    ss >> type;
                                    for( unsigned d = 0; d < dim; ++d ) {
                                        ss >> id;
                                        bnodes.push_back( id );
                                    }
                                }
                            }
                        }
                        else {
                            ErrorMessages::Error( "Invalid mesh file detected! Make sure boundaries are provided.'", CURRENT_FUNCTION );
                        }
                    }
                    std::sort( bnodes.begin(), bnodes.end() );
                    auto last = std::unique( bnodes.begin(), bnodes.end() );
                    bnodes.erase( last, bnodes.end() );
                    boundaries[i] = std::make_pair( btype, bnodes );
                }
                break;
            }
        }
        ifs.clear();
        ifs.seekg( 0, std::ios::beg );
        std::vector<unsigned> numNodesPerCell;
        while( getline( ifs, line ) ) {
            if( line.find( "NELEM", 0 ) != std::string::npos ) {
                unsigned numCells = static_cast<unsigned>( TextProcessingToolbox::GetTrailingNumber( line ) );
                numNodesPerCell.resize( numCells, 0u );
                for( unsigned i = 0; i < numCells; ++i ) {
                    getline( ifs, line );
                    std::stringstream ss;
                    ss << line;
                    unsigned type = 0;
                    ss >> type;
                    switch( type ) {
                        case 5: {
                            numNodesPerCell[i] = 3;
                            break;
                        }
                        case 9: {
                            numNodesPerCell[i] = 4;
                            break;
                        }
                        default: {
                            ErrorMessages::Error( "Unsupported mesh type!'", CURRENT_FUNCTION );
                        }
                    }
                }
                break;
            }
        }
        bool mixedElementMesh = !std::equal( numNodesPerCell.begin() + 1, numNodesPerCell.end(), numNodesPerCell.begin() );
        if( mixedElementMesh ) {
            ErrorMessages::Error( "Mixed element meshes are currently not supported!'", CURRENT_FUNCTION );
        }
        ifs.clear();
        ifs.seekg( 0, std::ios::beg );
        while( getline( ifs, line ) ) {
            if( line.find( "NELEM", 0 ) != std::string::npos ) {
                unsigned numCells = static_cast<unsigned>( TextProcessingToolbox::GetTrailingNumber( line ) );
                cells.resize( numCells, std::vector<unsigned>( numNodesPerCell[0], 0u ) );
                for( unsigned i = 0; i < numCells; ++i ) {
                    getline( ifs, line );
                    std::stringstream ss;
                    ss << line;
                    unsigned type = 0, id = 0;
                    std::vector<unsigned> buffer( numNodesPerCell[0], 0u );
                    while( !ss.eof() ) {
                        ss >> type;
                        for( unsigned d = 0; d < numNodesPerCell[i]; ++d ) {
                            ss >> buffer[d];
                        }
                        ss >> id;
                    }
                    std::copy( buffer.begin(), buffer.end(), cells[id].begin() );
                }
                break;
            }
        }
    }
    else {
        ErrorMessages::Error( "Cannot open mesh file '" + settings->GetMeshFile() + "!", CURRENT_FUNCTION );
    }
    ifs.close();
    // log->info( "| Mesh imported." );
    return new Mesh( settings, nodes, cells, boundaries );
}

void LoadConnectivityFromFile( const std::string inputFile,
                               std::vector<std::vector<unsigned>>& cellNeighbors,
                               std::vector<std::vector<Vector>>& cellInterfaceMidPoints,
                               std::vector<std::vector<Vector>>& cellNormals,
                               std::vector<BOUNDARY_TYPE>& cellBoundaryTypes,
                               unsigned nCells,
                               unsigned nNodesPerCell,
                               unsigned nDim ) {
    // File has nCells lines, each line is a comma separated entry containing:
    // cellNeighbors (nNodesPerCell elements),
    // cellInterfaceMidPoints (nNodesPerCell x nDim elements),
    // cellNormals (nNodesPerCell x nDim elements),
    // cellBoundaryTypes (1 element), (tranlated from  unsigned to enum BOUNDARY_TYPE)

    std::ifstream inFile( inputFile );

    if( !inFile.is_open() ) {
        ErrorMessages::Error( "Error opening connectivity file.", CURRENT_FUNCTION );
        return;
    }
    for( unsigned i = 0; i < nCells; ++i ) {
        std::string line;
        unsigned count = 1;

        std::getline( inFile, line );
        for( char ch : line ) {
            if( ch == ',' ) {
                count++;
            }
        }

        unsigned correctedNodesPerCell = nNodesPerCell;
        if( count < nNodesPerCell + nNodesPerCell * nDim * 2 + 1 ) {
            correctedNodesPerCell = nNodesPerCell - 1;
            ErrorMessages::Error( "Error opening connectivity file.", CURRENT_FUNCTION );
        }

        std::istringstream iss( line );
        // Load cellNeighbors
        cellNeighbors[i].resize( correctedNodesPerCell );

        for( unsigned j = 0; j < correctedNodesPerCell; ++j ) {
            std::getline( iss, line, ',' );
            std::istringstream converter( line );
            converter >> std::fixed >> setprecision( 12 ) >> cellNeighbors[i][j];
        }

        // Load cellInterfaceMidPoints
        cellInterfaceMidPoints[i].resize( correctedNodesPerCell );
        for( unsigned j = 0; j < correctedNodesPerCell; ++j ) {
            cellInterfaceMidPoints[i][j] = Vector( nDim, 0.0 );
            for( unsigned k = 0; k < nDim; ++k ) {
                std::getline( iss, line, ',' );
                std::istringstream converter( line );
                converter >> std::fixed >> setprecision( 12 ) >> cellInterfaceMidPoints[i][j][k];    // Replace with appropriate member of Vector
                // std::cout << std::fixed << setprecision( 12 ) << cellInterfaceMidPoints[i][j][k] << std::endl;
            }
        }
        // Load cellNormals
        cellNormals[i].resize( correctedNodesPerCell );
        for( unsigned j = 0; j < correctedNodesPerCell; ++j ) {
            cellNormals[i][j] = Vector( nDim, 0.0 );
            for( unsigned k = 0; k < nDim; ++k ) {
                std::getline( iss, line, ',' );
                std::istringstream converter( line );
                converter >> std::fixed >> setprecision( 12 ) >> cellNormals[i][j][k];    // Replace with appropriate member of Vector
            }
        }
        // Load cellBoundaryTypes
        std::getline( iss, line, ',' );
        std::istringstream converter( line );
        unsigned boundaryTypeValue;
        converter >> boundaryTypeValue;
        cellBoundaryTypes[i] = static_cast<BOUNDARY_TYPE>( boundaryTypeValue );
    }
    inFile.close();
}

void WriteConnecitivityToFile( const std::string outputFile,
                               const std::vector<std::vector<unsigned>>& cellNeighbors,
                               const std::vector<std::vector<Vector>>& cellInterfaceMidPoints,
                               const std::vector<std::vector<Vector>>& cellNormals,
                               const std::vector<BOUNDARY_TYPE>& cellBoundaryTypes,
                               unsigned nCells,
                               unsigned nDim ) {
    // File has nCells lines, each line is a comma separated entry containing:
    // cellNeighbors (nNodesPerCell elements),
    // cellInterfaceMidPoints (nNodesPerCell x nDim elements),
    // cellNormals (nNodesPerCell x nDim elements),
    // cellBoundaryTypes (1 element), (tranlated from BOUNDARY_TYPE to unsigned)

    std::ofstream outFile( outputFile );
    outFile << std::fixed << setprecision( 12 );
    // const std::size_t bufferSize = 10000;    // Adjust as needed
    // outFile.rdbuf()->pubsetbuf( 0, bufferSize );
    if( outFile.is_open() ) {
        // Write data to the file
        for( unsigned i = 0; i < nCells; ++i ) {
            // Write cellNeighbors
            for( unsigned j = 0; j < cellNeighbors[i].size(); ++j ) {
                outFile << cellNeighbors[i][j];
                if( j < cellNeighbors[i].size() - 1 ) {
                    outFile << ",";
                }
            }
            // Write cellInterfaceMidPoints
            for( unsigned j = 0; j < cellInterfaceMidPoints[i].size(); ++j ) {
                for( unsigned k = 0; k < nDim; ++k ) {
                    outFile << "," << cellInterfaceMidPoints[i][j][k];
                }
            }
            // Write cellNormals
            for( unsigned j = 0; j < cellNormals[i].size(); ++j ) {
                for( unsigned k = 0; k < nDim; ++k ) {
                    outFile << "," << cellNormals[i][j][k];
                }
            }

            // Write cellBoundaryTypes
            outFile << "," << static_cast<unsigned>( cellBoundaryTypes[i] );
            outFile << std::endl;
        }
        outFile.close();
    }
    else {
        ErrorMessages::Error( "Error opening connectivity file.", CURRENT_FUNCTION );
    }
}

std::string ParseArguments( int argc, char* argv[] ) {
    std::string inputFile;
    std::string usage_help = "\nUsage: " + std::string( argv[0] ) + " inputfile\n";

    if( argc < 2 ) {
        std::cout << usage_help;
        exit( EXIT_FAILURE );
    }
    for( int i = 1; i < argc; i++ ) {
        std::string arg = argv[i];
        if( arg == "-h" ) {
            std::cout << usage_help;
            exit( EXIT_SUCCESS );
        }
        else {
            inputFile = std::string( argv[i] );
            std::ifstream f( inputFile );
            if( !f.is_open() ) {
                ErrorMessages::Error( "Unable to open inputfile '" + inputFile + "' !", CURRENT_FUNCTION );
            }
        }
    }
    return inputFile;
}

void PrintLogHeader( std::string inputFile ) {
    int nprocs = 1;
    int rank   = 0;
#ifdef IMPORT_MPI
    // Initialize MPI
    MPI_Comm_size( MPI_COMM_WORLD, &nprocs );
    MPI_Comm_rank( MPI_COMM_WORLD, &rank );
#endif
    if( rank == 0 ) {
        auto log = spdlog::get( "event" );

        // New design
        log->info( "------------------------------------------------------------------------" );
        log->info( "|    _  _____ _____     ____ _____                                     |" );
        log->info( "|   | |/ /_ _|_   _|   |  _ \\_   _|                                    |" );
        log->info( "|   | ' / | |  | |_____| |_) || |            Version                   |" );
        log->info( "|   | . \\ | |  | |_____|  _ < | |             1.0.0                    |" );
        log->info( "|   |_|\\_\\___| |_|     |_| \\_\\|_|                                      |" );
        log->info( "|                                                                      |" );
        log->info( "------------------------------------------------------------------------" );
        log->info( "|  Copyright: MIT Licence                                              |" );
        // log->info( "|  Authors: S. Schotthöfer, J. Kusch, J. Wolters, P. Stammer ad T. Xiao |" );
        log->info( "|  Date: 21th April 2022                                               |" );
        log->info( "------------------------------------------------------------------------" );
        log->info( "|" );
        log->info( "| Git commit :\t{0}", GIT_HASH );
        log->info( "| Config file:\t{0}", inputFile );
        log->info( "| MPI Threads:\t{0}", nprocs );
        log->info( "| OMP Threads:\t{0}", omp_get_max_threads() );
        log->info( "|" );
        log->info( "-------------------------- Config File Info ----------------------------" );
        log->info( "|" );
        // print file content while omitting comments
        std::ifstream ifs( inputFile );
        if( ifs.is_open() ) {
            std::string line;
            while( !ifs.eof() ) {
                std::getline( ifs, line );
                if( line[0] != '%' ) log->info( "| {0}", line );
            }
        }
        // log->info( "------------------------------------------------------------------------" );
    }
#ifdef IMPORT_MPI
    MPI_Barrier( MPI_COMM_WORLD );
#endif
}

/*
Matrix createSU2MeshFromImage( std::string imageName, std::string SU2Filename ) {
    auto log = spdlog::get( "event" );

    // std::cout << "imageName" << imageName << "\n";
    // std::cout << "pyhtonPath" << KITRT_PYTHON_PATH;

    if( !std::filesystem::exists( imageName ) ) {
        ErrorMessages::Error( "Can not open image '" + imageName + "'!", CURRENT_FUNCTION );
    }
    std::filesystem::path outDir( std::filesystem::path( SU2Filename ).parent_path() );
    if( !std::filesystem::exists( outDir ) ) {
        ErrorMessages::Error( "Output directory '" + outDir.string() + "' does not exists!", CURRENT_FUNCTION );
    }

    std::string pyPath = KITRT_PYTHON_PATH;

    if( !Py_IsInitialized() ) {
        Py_InitializeEx( 0 );
        if( !Py_IsInitialized() ) {
            ErrorMessages::Error( "Python init failed!", CURRENT_FUNCTION );
        }
        PyRun_SimpleString( ( "import sys\nsys.path.append('" + pyPath + "')" ).c_str() );
    }

    PyObject *pArgs, *pReturn, *pModule, *pFunc;
    PyArrayObject* np_ret;

    auto image = PyUnicode_FromString( imageName.c_str() );
    auto su2   = PyUnicode_FromString( SU2Filename.c_str() );

    std::string moduleName = "mesh_from_image";
    pModule                = PyImport_ImportModule( moduleName.c_str() );
    if( !pModule ) {
        PyErr_Print();
        ErrorMessages::Error( "'" + moduleName + "' can not be imported!", CURRENT_FUNCTION );
    }

    pFunc = PyObject_GetAttrString( pModule, "generate" );
    if( !pFunc || !PyCallable_Check( pFunc ) ) {
        PyErr_Print();
        Py_DecRef( pModule );
        Py_DecRef( pFunc );
        ErrorMessages::Error( "'generate' is null or not callable!", CURRENT_FUNCTION );
    }

    pArgs = PyTuple_New( 2 );
    PyTuple_SetItem( pArgs, 0, reinterpret_cast<PyObject*>( image ) );
    PyTuple_SetItem( pArgs, 1, reinterpret_cast<PyObject*>( su2 ) );
    pReturn = PyObject_CallObject( pFunc, pArgs );
    np_ret  = reinterpret_cast<PyArrayObject*>( pReturn );

    size_t m{ static_cast<size_t>( PyArray_SHAPE( np_ret )[0] ) };
    size_t n{ static_cast<size_t>( PyArray_SHAPE( np_ret )[1] ) };
    double* c_out = reinterpret_cast<double*>( PyArray_DATA( np_ret ) );

    Matrix gsImage( m, n, c_out );

    // Finalizing
    Py_DecRef( pFunc );
    Py_DecRef( pModule );
    Py_DECREF( np_ret );

    return gsImage.transpose();
}
*/<|MERGE_RESOLUTION|>--- conflicted
+++ resolved
@@ -145,12 +145,6 @@
         //  auto log = spdlog::get( "event" );
         //  log->info( "Result successfully exported to '{0}'!", fileNameWithExt );
     }
-<<<<<<< HEAD
-=======
-#ifdef IMPORT_MPI
-    MPI_Barrier( MPI_COMM_WORLD );
-#endif
->>>>>>> c06f7274
 }
 
 Mesh* LoadSU2MeshFromFile( const Config* settings ) {
