--- conflicted
+++ resolved
@@ -36,8 +36,9 @@
         ComputeRealizableSolution();
 
         // debugging purposes for rotation
-
-<<<<<<< HEAD
+        TextProcessingToolbox::PrintVectorVector( _uSol );
+        TextProcessingToolbox::PrintVectorVector( _alpha );
+
         //TextProcessingToolbox::PrintVectorVector( _uSol );
         //TextProcessingToolbox::PrintVectorVector( _alpha );
 
@@ -80,45 +81,6 @@
         //std::cout << "___\n";
         //TextProcessingToolbox::PrintVectorVector( alpha_comp );
         //std::cout << "here\n";
-=======
-        std::cout << "here\n";
-
-        VectorVector rot_uSol       = VectorVector( _setSize, Vector( _nTotalEntries, 0.0 ) );
-        VectorVector rot_alpha_comp = VectorVector( _setSize, Vector( _nTotalEntries, 0.0 ) );
-        VectorVector rot_alpha      = VectorVector( _setSize, Vector( _nTotalEntries, 0.0 ) );
-        Vector alpha_norm_dummy( _setSize, 0 );
-
-        for( unsigned i = 0; i < _setSize; i++ ) {
-            Vector u1{ _uSol[i][1], _uSol[i][2] };
-            Matrix u2{ { _uSol[i][3], _uSol[i][4] }, { _uSol[i][4], _uSol[i][5] } };
-
-            Vector alpha1{ _alpha[i][1], _alpha[i][2] };
-            Matrix alpha2{ { _alpha[i][3], _alpha[i][4] }, { _alpha[i][4], _alpha[i][5] } };
-
-            Matrix rotationMat  = CreateRotator( u1 );
-            Matrix rotationMatT = blaze::trans( rotationMat );
-
-            u1 = RotateM1( u1, rotationMat );
-            u2 = RotateM2( u2, rotationMat, rotationMatT );
-
-            rot_uSol[i][0] = (float)( u1[0] );
-            rot_uSol[i][1] = (float)( u1[1] );    // should be zero
-            rot_uSol[i][2] = (float)( u2( 0, 0 ) );
-            rot_uSol[i][3] = (float)( u2( 0, 1 ) );
-            rot_uSol[i][4] = (float)( u2( 1, 1 ) );
-
-            rot_alpha[i][0] = (float)( alpha1[0] );
-            rot_alpha[i][1] = (float)( alpha1[1] );    // should be zero
-            rot_alpha[i][2] = (float)( alpha2( 0, 0 ) );
-            rot_alpha[i][3] = (float)( alpha2( 0, 1 ) );
-            rot_alpha[i][4] = (float)( alpha2( 1, 1 ) );
-        }
-        _optimizer->SolveMultiCell( rot_alpha_comp, rot_uSol, _momentBasis, alpha_norm_dummy );
-
-        TextProcessingToolbox::PrintVectorVector( rot_alpha );
-        TextProcessingToolbox::PrintVectorVector( rot_alpha_comp );
-        std::cout << "here\n";
->>>>>>> 8978f417
     }
     else{
         // --- sample u ---
