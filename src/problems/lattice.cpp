--- conflicted
+++ resolved
@@ -71,11 +71,7 @@
 }
 
 VectorVector Lattice_SN::SetupIC() {
-<<<<<<< HEAD
-    VectorVector psi( _mesh->GetNumCells(), Vector( _settings->GetNQuadPoints(), 0.0 ) );
-=======
     VectorVector psi( _mesh->GetNumCells(), Vector( _settings->GetNQuadPoints(), 1e-15 ) );
->>>>>>> 14442721
     return psi;
 }
 
