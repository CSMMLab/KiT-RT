#include "problems/symmetrichohlraum.hpp"
#include "common/config.hpp"
#include "common/io.hpp"
#include "common/mesh.hpp"
#include "quadratures/qgausslegendretensorized.hpp"
#include "quadratures/quadraturebase.hpp"
#include "solvers/csdpn_starmap_constants.hpp"
#include "toolboxes/errormessages.hpp"
#include "toolboxes/interpolation.hpp"
#include "toolboxes/textprocessingtoolbox.hpp"
#include "velocitybasis/sphericalbase.hpp"
#include "velocitybasis/sphericalharmonics.hpp"

SymmetricHohlraum::SymmetricHohlraum( Config* settings, Mesh* mesh, QuadratureBase* quad ) : ProblemBase( settings, mesh, quad ) {
    _sigmaS = Vector( _mesh->GetNumCells(), 0.1 );    // white area default
    _sigmaT = Vector( _mesh->GetNumCells(), 0.1 );    // white area default

    // Design parameters defining the hohlraum geometry

    // Red
    _redLeftTop        = _settings->GetPosRedLeftTopHohlraum();
    _redLeftBottom     = _settings->GetPosRedLeftBottomHohlraum();
    _redRightTop       = _settings->GetPosRedRightTopHohlraum();
    _redRightBottom    = _settings->GetPosRedRightBottomHohlraum();
    _posRedLeftBorder  = _settings->GetPosRedLeftBorderHohlraum();
    _posRedRightBorder = _settings->GetPosRedRightBorderHohlraum();

    // Green
    _widthGreen     = 0.4;
    _heightGreen    = 0.8;
    _thicknessGreen = 0.05;
    _centerGreen    = { _settings->GetPosXCenterGreenHohlraum(), _settings->GetPosYCenterGreenHohlraum() };

    _cornerUpperLeftGreen  = { _centerGreen[0] - _widthGreen / 2.0, _centerGreen[1] + _heightGreen / 2.0 };
    _cornerLowerLeftGreen  = { _centerGreen[0] - _widthGreen / 2.0, _centerGreen[1] - _heightGreen / 2.0 };
    _cornerUpperRightGreen = { _centerGreen[0] + _widthGreen / 2.0, _centerGreen[1] + _heightGreen / 2.0 };
    _cornerLowerRightGreen = { _centerGreen[0] + _widthGreen / 2.0, _centerGreen[1] - _heightGreen / 2.0 };

    // QOIS
    _curAbsorptionHohlraumCenter       = 0.0;
    _curAbsorptionHohlraumVertical     = 0.0;
    _curAbsorptionHohlraumHorizontal   = 0.0;
    _totalAbsorptionHohlraumCenter     = 0.0;
    _totalAbsorptionHohlraumVertical   = 0.0;
    _totalAbsorptionHohlraumHorizontal = 0.0;
    _varAbsorptionHohlraumGreen        = 0.0;

    _probingCells = {
        _mesh->GetCellOfKoordinate( -0.4, 0. ),
        _mesh->GetCellOfKoordinate( 0.4, 0. ),
        _mesh->GetCellOfKoordinate( 0., -0.5 ),
        _mesh->GetCellOfKoordinate( 0., 0.5 ),
    };

    _probingMoments         = VectorVector( 4, Vector( 3, 0.0 ) );
    _nProbingCellsLineGreen = _settings->GetNumProbingCellsLineHohlraum();

    SetProbingCellsLineGreen();
    _absorptionValsIntegrated    = std::vector<double>( _nProbingCellsLineGreen, 0.0 );
    _varAbsorptionValsIntegrated = std::vector<double>( _nProbingCellsLineGreen, 0.0 );

#pragma omp parallel for
    for( unsigned idx_cell = 0; idx_cell < _mesh->GetNumCells(); idx_cell++ ) {
        // Assumption: Domain size is 1.3x1.3
        double x = _mesh->GetCellMidPoints()[idx_cell][0];
        double y = _mesh->GetCellMidPoints()[idx_cell][1];

        // red area left
        if( x < _posRedLeftBorder && y > _redLeftBottom && y < _redLeftTop ) {
            _sigmaS[idx_cell] = 95.0;
            _sigmaT[idx_cell] = 100.0;
        }
        // red area right
        if( x > _posRedRightBorder && y > _redRightBottom && y < _redRightTop ) {
            _sigmaS[idx_cell] = 95.0;
            _sigmaT[idx_cell] = 100.0;
        }
<<<<<<< HEAD
        // green and blue area
=======
        // green area 1 (including blue area)
>>>>>>> ada0d55b
        if( x > -0.2 + _centerGreen[0] && x < 0.2 + _centerGreen[0] && y > -0.4 + _centerGreen[1] && y < 0.4 + _centerGreen[1] ) {
            _sigmaS[idx_cell] = 90.0;
            _sigmaT[idx_cell] = 100.0;
        }
<<<<<<< HEAD
        // blue checkered area (overwrites part of green n blue area)
=======
        //// green area 2 (right boundary)
        // if( x > 0.15 + _centerGreen[0] && x < 0.2 + _centerGreen[0] && y > -0.35 + _centerGreen[1] && y < 0.35 + _centerGreen[1] ) {
        //     _sigmaS[idx_cell] = 90.0;
        //     _sigmaT[idx_cell] = 100.0;
        // }
        //// green area 3 (left boundary)
        // if( x > -0.2 + _centerGreen[0] && x < 0.2 + _centerGreen[0] && y > -0.4 + _centerGreen[1] && y < -0.35 + _centerGreen[1] ) {
        //     _sigmaS[idx_cell] = 90.0;
        //     _sigmaT[idx_cell] = 100.0;
        // }
        //// green area 4 (right boundary)
        // if( x > -0.2 + _centerGreen[0] && x < 0.2 + _centerGreen[0] && y > 0.35 + _centerGreen[1] && y < 0.4 + _centerGreen[1] ) {
        //     _sigmaS[idx_cell] = 90.0;
        //     _sigmaT[idx_cell] = 100.0;
        // }

        //  blue checkered area
>>>>>>> ada0d55b
        if( x > -0.15 + _centerGreen[0] && x < 0.15 + _centerGreen[0] && y > -0.35 + _centerGreen[1] && y < 0.35 + _centerGreen[1] ) {
            _sigmaS[idx_cell] = 0.0;
            _sigmaT[idx_cell] = 100.0;
        }
        // black area (upper and lower boundary)
        if( y > 0.6 || y < -0.6 ) {
<<<<<<< HEAD
            _sigmaS[idx_cell] = 50.0;
=======
            _sigmaS[idx_cell] = 100.0;
>>>>>>> ada0d55b
            _sigmaT[idx_cell] = 100.0;
        }
    }
    SetGhostCells();
}

SymmetricHohlraum::~SymmetricHohlraum() {}

std::vector<VectorVector> SymmetricHohlraum::GetExternalSource( const Vector& /* energies */ ) {
    VectorVector Q( _mesh->GetNumCells(), Vector( 1u, 0.0 ) );
    return std::vector<VectorVector>( 1u, Q );
}

VectorVector SymmetricHohlraum::SetupIC() {
    VectorVector psi( _mesh->GetNumCells(), Vector( _settings->GetNQuadPoints(), 0.0 ) );
    VectorVector cellMids = _mesh->GetCellMidPoints();

    for( unsigned j = 0; j < cellMids.size(); ++j ) {
        psi[j] = 0.0;    // zero initial condition
    }
    return psi;
}

void SymmetricHohlraum::SetGhostCells() {
    // Loop over all cells. If its a Dirichlet boundary, add cell to dict with {cell_idx, boundary_value}
    auto cellBoundaries = _mesh->GetBoundaryTypes();
    std::map<int, Vector> ghostCellMap;

    QuadratureBase* quad = QuadratureBase::Create( _settings );
    VectorVector vq      = quad->GetPoints();
    unsigned nq          = quad->GetNq();

    Vector left_inflow( nq, 0.0 );
    Vector right_inflow( nq, 0.0 );
    Vector vertical_flow( nq, 0.0 );

    for( unsigned idx_q = 0; idx_q < nq; idx_q++ ) {
        if( vq[idx_q][0] > 0.0 ) left_inflow[idx_q] = 1.0;
        if( vq[idx_q][0] < 0.0 ) right_inflow[idx_q] = 1.0;
    }

    for( unsigned idx_cell = 0; idx_cell < _mesh->GetNumCells(); idx_cell++ ) {
        double x = _mesh->GetCellMidPoints()[idx_cell][0];
        double y = _mesh->GetCellMidPoints()[idx_cell][1];

        if( cellBoundaries[idx_cell] == BOUNDARY_TYPE::NEUMANN || cellBoundaries[idx_cell] == BOUNDARY_TYPE::DIRICHLET ) {
            if( y < -0.6 )
                ghostCellMap.insert( { idx_cell, vertical_flow } );
            else if( y > 0.6 )
                ghostCellMap.insert( { idx_cell, vertical_flow } );
            else if( x < -0.6 )
                ghostCellMap.insert( { idx_cell, left_inflow } );
            else if( x > 0.6 )
                ghostCellMap.insert( { idx_cell, right_inflow } );
        }
    }
    _ghostCells = ghostCellMap;

    delete quad;
}

const Vector& SymmetricHohlraum::GetGhostCellValue( int idx_cell, const Vector& /* cell_sol */ ) { return _ghostCells[idx_cell]; }

VectorVector SymmetricHohlraum::GetScatteringXS( const Vector& /* energies */ ) { return VectorVector( 1u, _sigmaS ); }

VectorVector SymmetricHohlraum::GetTotalXS( const Vector& /* energies */ ) { return VectorVector( 1u, _sigmaT ); }

void SymmetricHohlraum::ComputeCurrentAbsorptionHohlraum( const Vector& scalarFlux ) {
    _curAbsorptionHohlraumCenter     = 0.0;    // Green and blue areas of symmetric hohlraum
    _curAbsorptionHohlraumVertical   = 0.0;    // Red areas of symmetric hohlraum
    _curAbsorptionHohlraumHorizontal = 0.0;    // Black areas of symmetric hohlraum

    unsigned nCells           = _mesh->GetNumCells();
    auto cellMids             = _mesh->GetCellMidPoints();
    std::vector<double> areas = _mesh->GetCellAreas();

#pragma omp parallel for default( shared )                                                                                                           \
    reduction( + : _curAbsorptionHohlraumCenter, _curAbsorptionHohlraumVertical, _curAbsorptionHohlraumHorizontal )
    for( unsigned idx_cell = 0; idx_cell < nCells; idx_cell++ ) {
        double x = _mesh->GetCellMidPoints()[idx_cell][0];
        double y = _mesh->GetCellMidPoints()[idx_cell][1];

        if( x > -0.2 && x < 0.2 && y > -0.35 && y < 0.35 ) {
            _curAbsorptionHohlraumCenter += scalarFlux[idx_cell] * ( _sigmaT[idx_cell] - _sigmaS[idx_cell] ) * areas[idx_cell];
        }
        if( ( x < -0.6 && y > -0.4 && y < 0.4 ) || ( x > 0.6 && y > -0.4 && y < 0.4 ) ) {
            _curAbsorptionHohlraumVertical += scalarFlux[idx_cell] * ( _sigmaT[idx_cell] - _sigmaS[idx_cell] ) * areas[idx_cell];
        }
        if( y > 0.6 || y < -0.6 ) {
            _curAbsorptionHohlraumHorizontal += scalarFlux[idx_cell] * ( _sigmaT[idx_cell] - _sigmaS[idx_cell] ) * areas[idx_cell];
        }
    }
}

void SymmetricHohlraum::ComputeTotalAbsorptionHohlraum( double dT ) {
    _totalAbsorptionHohlraumCenter += _curAbsorptionHohlraumCenter * dT;
    _totalAbsorptionHohlraumVertical += _curAbsorptionHohlraumVertical * dT;
    _totalAbsorptionHohlraumHorizontal += _curAbsorptionHohlraumHorizontal * dT;
}

void SymmetricHohlraum::ComputeVarAbsorptionGreen( const Vector& scalarFlux ) {
    double a_g                  = 0.0;
    _varAbsorptionHohlraumGreen = 0.0;

    unsigned nCells           = _mesh->GetNumCells();
    auto cellMids             = _mesh->GetCellMidPoints();
    std::vector<double> areas = _mesh->GetCellAreas();

#pragma omp parallel for default( shared ) reduction( + : a_g )
    for( unsigned idx_cell = 0; idx_cell < nCells; ++idx_cell ) {
        double x = cellMids[idx_cell][0];
        double y = cellMids[idx_cell][1];
        // green area 1 (lower boundary)
        bool green1 = x > -0.2 + _settings->GetPosXCenterGreenHohlraum() && x < -0.15 + _settings->GetPosXCenterGreenHohlraum() &&
                      y > -0.35 + _settings->GetPosYCenterGreenHohlraum() && y < 0.35 + _settings->GetPosYCenterGreenHohlraum();
        // green area 2 (upper boundary)
        bool green2 = x > 0.15 + _settings->GetPosXCenterGreenHohlraum() && x < 0.2 + _settings->GetPosXCenterGreenHohlraum() &&
                      y > -0.35 + _settings->GetPosYCenterGreenHohlraum() && y < 0.35 + _settings->GetPosYCenterGreenHohlraum();
        // green area 3 (left boundary)
        bool green3 = x > -0.2 + _settings->GetPosXCenterGreenHohlraum() && x < 0.2 + _settings->GetPosXCenterGreenHohlraum() &&
                      y > -0.4 + _settings->GetPosYCenterGreenHohlraum() && y < -0.35 + _settings->GetPosYCenterGreenHohlraum();
        // green area 4 (right boundary)
        bool green4 = x > -0.2 + _settings->GetPosXCenterGreenHohlraum() && x < 0.2 + _settings->GetPosXCenterGreenHohlraum() &&
                      y > 0.35 + _settings->GetPosYCenterGreenHohlraum() && y < 0.4 + _settings->GetPosYCenterGreenHohlraum();

        if( green1 || green2 || green3 || green4 ) {
            a_g += ( _sigmaT[idx_cell] - _sigmaS[idx_cell] ) * scalarFlux[idx_cell] * areas[idx_cell];
        }
    }

#pragma omp parallel for default( shared ) reduction( + : _varAbsorptionHohlraumGreen )
    for( unsigned idx_cell = 0; idx_cell < nCells; ++idx_cell ) {
        double x = cellMids[idx_cell][0];
        double y = cellMids[idx_cell][1];
        // green area 1 (lower boundary)
        bool green1 = x > -0.2 + _settings->GetPosXCenterGreenHohlraum() && x < -0.15 + _settings->GetPosXCenterGreenHohlraum() &&
                      y > -0.35 + _settings->GetPosYCenterGreenHohlraum() && y < 0.35 + _settings->GetPosYCenterGreenHohlraum();
        // green area 2 (upper boundary)
        bool green2 = x > 0.15 + _settings->GetPosXCenterGreenHohlraum() && x < 0.2 + _settings->GetPosXCenterGreenHohlraum() &&
                      y > -0.35 + _settings->GetPosYCenterGreenHohlraum() && y < 0.35 + _settings->GetPosYCenterGreenHohlraum();
        // green area 3 (left boundary)
        bool green3 = x > -0.2 + _settings->GetPosXCenterGreenHohlraum() && x < 0.2 + _settings->GetPosXCenterGreenHohlraum() &&
                      y > -0.4 + _settings->GetPosYCenterGreenHohlraum() && y < -0.35 + _settings->GetPosYCenterGreenHohlraum();
        // green area 4 (right boundary)
        bool green4 = x > -0.2 + _settings->GetPosXCenterGreenHohlraum() && x < 0.2 + _settings->GetPosXCenterGreenHohlraum() &&
                      y > 0.35 + _settings->GetPosYCenterGreenHohlraum() && y < 0.4 + _settings->GetPosYCenterGreenHohlraum();

        if( green1 || green2 || green3 || green4 ) {
            _varAbsorptionHohlraumGreen += ( a_g - scalarFlux[idx_cell] * ( _sigmaT[idx_cell] - _sigmaS[idx_cell] ) ) *
                                           ( a_g - scalarFlux[idx_cell] * ( _sigmaT[idx_cell] - _sigmaS[idx_cell] ) ) * areas[idx_cell];
        }
    }
}

void SymmetricHohlraum::ComputeCurrentProbeMoment( const VectorVector& solution ) {
    const VectorVector& quadPoints = _quad->GetPoints();
    const Vector& weights          = _quad->GetWeights();
    unsigned nq                    = _quad->GetNq();

    for( unsigned idx_cell = 0; idx_cell < 4; idx_cell++ ) {    // Loop over probing cells
        _probingMoments[idx_cell][0] = blaze::dot( solution[_probingCells[idx_cell]], weights );
        _probingMoments[idx_cell][1] = 0.0;
        _probingMoments[idx_cell][2] = 0.0;

        for( unsigned idx_quad = 0; idx_quad < nq; idx_quad++ ) {
            _probingMoments[idx_cell][1] += quadPoints[idx_quad][0] * solution[_probingCells[idx_cell]][idx_quad] * weights[idx_quad];
            _probingMoments[idx_cell][2] += quadPoints[idx_quad][2] * solution[_probingCells[idx_cell]][idx_quad] * weights[idx_quad];
        }
    }
}

void SymmetricHohlraum::SetProbingCellsLineGreen() {

    double verticalLineWidth   = std::abs( _cornerUpperLeftGreen[1] - _cornerLowerLeftGreen[1] - _thicknessGreen );
    double horizontalLineWidth = std::abs( _cornerUpperLeftGreen[0] - _cornerUpperRightGreen[0] );

    // double dx = 2 * ( horizontalLineWidth + verticalLineWidth ) / ( (double)_nProbingCellsLineGreen );

    unsigned nHorizontalProbingCells =
        (unsigned)std::ceil( _nProbingCellsLineGreen / 2 * ( horizontalLineWidth / ( horizontalLineWidth + verticalLineWidth ) ) );
    unsigned nVerticalProbingCells = _nProbingCellsLineGreen - nHorizontalProbingCells;

    _probingCellsLineGreen = std::vector<unsigned>( _nProbingCellsLineGreen );

    std::vector<double> p1 = { _cornerUpperLeftGreen[0] + _thicknessGreen / 2.0, _cornerUpperLeftGreen[1] - _thicknessGreen / 2.0 };
    std::vector<double> p2 = { _cornerLowerLeftGreen[0] + _thicknessGreen / 2.0, _cornerLowerLeftGreen[1] + _thicknessGreen / 2.0 };
    std::vector<double> p3 = { _cornerUpperRightGreen[0] - _thicknessGreen / 2.0, _cornerUpperRightGreen[1] - _thicknessGreen / 2.0 };
    std::vector<double> p4 = { _cornerLowerRightGreen[0] - _thicknessGreen / 2.0, _cornerLowerRightGreen[1] + _thicknessGreen / 2.0 };

    // Sample points on each side of the rectangle
    std::vector<unsigned> side1 = linspace2D( p1, p2, nVerticalProbingCells );
    std::vector<unsigned> side2 = linspace2D( p2, p3, nHorizontalProbingCells );
    std::vector<unsigned> side3 = linspace2D( p3, p4, nVerticalProbingCells );
    std::vector<unsigned> side4 = linspace2D( p4, p1, nHorizontalProbingCells );

    // printf( "here" );
    //  Combine the points from each side
    _probingCellsLineGreen.insert( _probingCellsLineGreen.end(), side1.begin(), side1.end() );
    _probingCellsLineGreen.insert( _probingCellsLineGreen.end(), side2.begin(), side2.end() );
    _probingCellsLineGreen.insert( _probingCellsLineGreen.end(), side3.begin(), side3.end() );
    _probingCellsLineGreen.insert( _probingCellsLineGreen.end(), side4.begin(), side4.end() );
}

void SymmetricHohlraum::ComputeQOIsGreenProbingLine( const Vector& scalarFlux ) {

    double verticalLineWidth   = std::abs( _cornerUpperLeftGreen[1] - _cornerLowerLeftGreen[1] - _thicknessGreen );
    double horizontalLineWidth = std::abs( _cornerUpperLeftGreen[0] - _cornerUpperRightGreen[0] - _thicknessGreen );

    double dl    = 2 * ( horizontalLineWidth + verticalLineWidth ) / ( (double)_nProbingCellsLineGreen );
    double area  = dl * _thicknessGreen;
    double a_g   = 0;
    double l_max = _nProbingCellsLineGreen * dl;

    for( unsigned i = 0; i < _nProbingCellsLineGreen; i++ ) {    // Loop over probing cells
        _absorptionValsIntegrated[i] =
            ( _sigmaT[_probingCellsLineGreen[i]] - _sigmaS[_probingCellsLineGreen[i]] ) * scalarFlux[_probingCellsLineGreen[i]] * area;
        a_g += _absorptionValsIntegrated[i] / (double)_nProbingCellsLineGreen;
    }
    for( unsigned i = 0; i < _nProbingCellsLineGreen; i++ ) {    // Loop over probing cells
        _varAbsorptionValsIntegrated[i] = dl / l_max * ( a_g - _absorptionValsIntegrated[i] ) * ( a_g - _absorptionValsIntegrated[i] );
    }
}

std::vector<unsigned> SymmetricHohlraum::linspace2D( const std::vector<double>& start, const std::vector<double>& end, unsigned num_points ) {
    std::vector<unsigned> result;
    result.resize( num_points );
    double stepX = ( end[0] - start[0] ) / ( num_points - 1 );
    double stepY = ( end[1] - start[1] ) / ( num_points - 1 );

    for( unsigned i = 0; i < num_points; ++i ) {
        double x = start[0] + i * stepX;
        double y = start[1] + i * stepY;

        result[i] = _mesh->GetCellOfKoordinate( x, y );
    }

    return result;
}
// -------------- Moment Symmetric Hohlraum ---------------

SymmetricHohlraum_Moment::SymmetricHohlraum_Moment( Config* settings, Mesh* mesh, QuadratureBase* quad )
    : SymmetricHohlraum( settings, mesh, quad ) {}

SymmetricHohlraum_Moment::~SymmetricHohlraum_Moment() {}

std::vector<VectorVector> SymmetricHohlraum_Moment::GetExternalSource( const Vector& /* energies */ ) {
    // In case of PN, spherical basis is per default SPHERICAL_HARMONICS

    double integrationFactor = ( 4 * M_PI );
    if( _settings->GetDim() == 2 ) {
        integrationFactor = M_PI;
    }
    SphericalBase* tempBase  = SphericalBase::Create( _settings );
    unsigned ntotalEquations = tempBase->GetBasisSize();

    VectorVector Q( _mesh->GetNumCells(), Vector( ntotalEquations, 0.0 ) );    // zero could lead to problems?
    VectorVector cellMids = _mesh->GetCellMidPoints();

    Vector uIC( ntotalEquations, 0 );

    if( _settings->GetSphericalBasisName() == SPHERICAL_MONOMIALS || _settings->GetSphericalBasisName() == SPHERICAL_MONOMIALS_ROTATED ) {
        QuadratureBase* quad          = QuadratureBase::Create( _settings );
        VectorVector quadPointsSphere = quad->GetPointsSphere();
        Vector w                      = quad->GetWeights();

        double my, phi;
        VectorVector moments = VectorVector( quad->GetNq(), Vector( tempBase->GetBasisSize(), 0.0 ) );

        for( unsigned idx_quad = 0; idx_quad < quad->GetNq(); idx_quad++ ) {
            my                = quadPointsSphere[idx_quad][0];
            phi               = quadPointsSphere[idx_quad][1];
            moments[idx_quad] = tempBase->ComputeSphericalBasis( my, phi );
        }
        // Integrate <1*m> to get factors for monomial basis in isotropic scattering
        for( unsigned idx_quad = 0; idx_quad < quad->GetNq(); idx_quad++ ) {
            uIC += w[idx_quad] * moments[idx_quad];
        }
        delete quad;
    }
    double kinetic_density = 0.0;    //_settings->GetSourceMagnitude();
    for( unsigned j = 0; j < cellMids.size(); ++j ) {
        if( cellMids[j][0] < 0.05 ) {
            if( _settings->GetSphericalBasisName() == SPHERICAL_MONOMIALS || _settings->GetSphericalBasisName() == SPHERICAL_MONOMIALS_ROTATED ) {
                Q[j] = kinetic_density * uIC / uIC[0] / integrationFactor;    // Remember scaling
            }
            if( _settings->GetSphericalBasisName() == SPHERICAL_HARMONICS ) {
                Q[j][0] = kinetic_density / integrationFactor;    // first bassis function is 1/ ( 4 * M_PI )
            }
        }
    }
    delete tempBase;    // Only temporally needed
    return std::vector<VectorVector>( 1u, Q );
}

VectorVector SymmetricHohlraum_Moment::SetupIC() {
    double integrationFactor = ( 4 * M_PI );
    if( _settings->GetDim() == 2 ) {
        integrationFactor = M_PI;
    }
    // In case of PN, spherical basis is per default SPHERICAL_HARMONICS
    SphericalBase* tempBase  = SphericalBase::Create( _settings );
    unsigned ntotalEquations = tempBase->GetBasisSize();

    VectorVector initialSolution( _mesh->GetNumCells(), Vector( ntotalEquations, 0 ) );    // zero could lead to problems?
    VectorVector cellMids = _mesh->GetCellMidPoints();

    Vector tempIC( ntotalEquations, 0 );

    if( _settings->GetSphericalBasisName() == SPHERICAL_MONOMIALS || _settings->GetSphericalBasisName() == SPHERICAL_MONOMIALS_ROTATED ) {
        QuadratureBase* quad          = QuadratureBase::Create( _settings );
        VectorVector quadPointsSphere = quad->GetPointsSphere();
        Vector w                      = quad->GetWeights();

        double my, phi;
        VectorVector moments = VectorVector( quad->GetNq(), Vector( tempBase->GetBasisSize(), 0.0 ) );

        for( unsigned idx_quad = 0; idx_quad < quad->GetNq(); idx_quad++ ) {
            my                = quadPointsSphere[idx_quad][0];
            phi               = quadPointsSphere[idx_quad][1];
            moments[idx_quad] = tempBase->ComputeSphericalBasis( my, phi );
        }
        // Integrate <1*m> to get factors for monomial basis in isotropic scattering
        for( unsigned idx_quad = 0; idx_quad < quad->GetNq(); idx_quad++ ) {
            tempIC += w[idx_quad] * moments[idx_quad];
        }
        delete quad;
    }
    // Initial condition is dirac impulse at (x,y) = (0,0) ==> constant in angle ==> all moments - exept first - are zero.
    double kinetic_density = 1e-4;
    // std::vector<BOUNDARY_TYPE> _boundaryCells;
    for( unsigned j = 0; j < cellMids.size(); ++j ) {

        // boundary condition: Source on left side
        if( cellMids[j][0] < 0.0 && ( cellMids[j][1] > 0.0 && cellMids[j][1] < 1.3 ) ) {    // test case uses ghost cells
            kinetic_density = _settings->GetSourceMagnitude();
            _mesh->SetBoundaryType( j, DIRICHLET );
        }
        else {
            kinetic_density = 1e-4;
        }

        if( _settings->GetSphericalBasisName() == SPHERICAL_MONOMIALS || _settings->GetSphericalBasisName() == SPHERICAL_MONOMIALS_ROTATED ) {
            initialSolution[j] = kinetic_density * tempIC / tempIC[0] / integrationFactor;    // Remember scaling
        }
        if( _settings->GetSphericalBasisName() == SPHERICAL_HARMONICS ) {
            initialSolution[j][0] = kinetic_density / integrationFactor;    // first bassis function is 1/ ( 4 * M_PI )
        }
    }
    delete tempBase;    // Only temporally needed
    return initialSolution;
}

void SymmetricHohlraum_Moment::ComputeCurrentProbeMoment( const VectorVector& solution ) {
    for( unsigned idx_cell = 0; idx_cell < 4; idx_cell++ ) {    // Loop over probing cells
        _probingMoments[idx_cell][0] = solution[_probingCells[idx_cell]][0];
        if( _probingMoments[idx_cell].size() > 1 ) {
            _probingMoments[idx_cell][1] = solution[_probingCells[idx_cell]][1];
            _probingMoments[idx_cell][2] = solution[_probingCells[idx_cell]][2];
        }
    }
}<|MERGE_RESOLUTION|>--- conflicted
+++ resolved
@@ -75,47 +75,20 @@
             _sigmaS[idx_cell] = 95.0;
             _sigmaT[idx_cell] = 100.0;
         }
-<<<<<<< HEAD
-        // green and blue area
-=======
+
         // green area 1 (including blue area)
->>>>>>> ada0d55b
         if( x > -0.2 + _centerGreen[0] && x < 0.2 + _centerGreen[0] && y > -0.4 + _centerGreen[1] && y < 0.4 + _centerGreen[1] ) {
             _sigmaS[idx_cell] = 90.0;
             _sigmaT[idx_cell] = 100.0;
         }
-<<<<<<< HEAD
         // blue checkered area (overwrites part of green n blue area)
-=======
-        //// green area 2 (right boundary)
-        // if( x > 0.15 + _centerGreen[0] && x < 0.2 + _centerGreen[0] && y > -0.35 + _centerGreen[1] && y < 0.35 + _centerGreen[1] ) {
-        //     _sigmaS[idx_cell] = 90.0;
-        //     _sigmaT[idx_cell] = 100.0;
-        // }
-        //// green area 3 (left boundary)
-        // if( x > -0.2 + _centerGreen[0] && x < 0.2 + _centerGreen[0] && y > -0.4 + _centerGreen[1] && y < -0.35 + _centerGreen[1] ) {
-        //     _sigmaS[idx_cell] = 90.0;
-        //     _sigmaT[idx_cell] = 100.0;
-        // }
-        //// green area 4 (right boundary)
-        // if( x > -0.2 + _centerGreen[0] && x < 0.2 + _centerGreen[0] && y > 0.35 + _centerGreen[1] && y < 0.4 + _centerGreen[1] ) {
-        //     _sigmaS[idx_cell] = 90.0;
-        //     _sigmaT[idx_cell] = 100.0;
-        // }
-
-        //  blue checkered area
->>>>>>> ada0d55b
         if( x > -0.15 + _centerGreen[0] && x < 0.15 + _centerGreen[0] && y > -0.35 + _centerGreen[1] && y < 0.35 + _centerGreen[1] ) {
             _sigmaS[idx_cell] = 0.0;
             _sigmaT[idx_cell] = 100.0;
         }
         // black area (upper and lower boundary)
         if( y > 0.6 || y < -0.6 ) {
-<<<<<<< HEAD
             _sigmaS[idx_cell] = 50.0;
-=======
-            _sigmaS[idx_cell] = 100.0;
->>>>>>> ada0d55b
             _sigmaT[idx_cell] = 100.0;
         }
     }
