#ifdef BUILD_MPI
#include <mpi.h>
#endif
#include "common/config.hpp"
#include "common/io.hpp"
#include "common/mesh.hpp"
#include "kernels/scatteringkernelbase.hpp"
#include "problems/problembase.hpp"
#include "quadratures/quadraturebase.hpp"
#include "solvers/snsolver_hpc.hpp"
#include "toolboxes/textprocessingtoolbox.hpp"

SNSolverHPC::SNSolverHPC( Config* settings ) {
#ifdef BUILD_MPI
    // Initialize MPI
    MPI_Comm_size( MPI_COMM_WORLD, &_numProcs );
    MPI_Comm_rank( MPI_COMM_WORLD, &_rank );
#endif
#ifndef BUILD_MPI
    _numProcs = 1;    // default values
    _rank     = 0;
#endif

    _settings = settings;
    _currTime = 0.0;

    _nOutputMoments = 2;    //  Currently only u_1 (x direction) and u_1 (y direction) are supported
    // Create Mesh
    _mesh = LoadSU2MeshFromFile( settings );
    _settings->SetNCells( _mesh->GetNumCells() );
    auto quad = QuadratureBase::Create( settings );
    _settings->SetNQuadPoints( quad->GetNq() );

    _nCells = _mesh->GetNumCells();
    _nNbr   = _mesh->GetNumNodesPerCell();
    _nDim   = _mesh->GetDim();
    _nNodes = _mesh->GetNumNodes();

    _nq          = quad->GetNq();
    _nSys        = _nq;
    _localNSys   = _nq / _numProcs;
    _startSysIdx = _rank * _localNSys;
    _endSysIdx   = _rank * _localNSys + _localNSys;
    if( _rank == _numProcs - 1 ) {
        _localNSys += _nq % _numProcs;
        _endSysIdx = _nSys;
    }

    _spatialOrder  = _settings->GetSpatialOrder();
    _temporalOrder = _settings->GetTemporalOrder();

    _areas                  = std::vector<double>( _nCells );
    _normals                = std::vector<double>( _nCells * _nNbr * _nDim );
    _neighbors              = std::vector<unsigned>( _nCells * _nNbr );
    _cellMidPoints          = std::vector<double>( _nCells * _nDim );
    _interfaceMidPoints     = std::vector<double>( _nCells * _nNbr * _nDim );
    _cellBoundaryTypes      = std::vector<BOUNDARY_TYPE>( _nCells );
    _relativeInterfaceMidPt = std::vector<double>( _nCells * _nNbr * _nDim );
    _relativeCellVertices   = std::vector<double>( _nCells * _nNbr * _nDim );

    // Slope
    _solDx   = std::vector<double>( _nCells * _localNSys * _nDim );
    _limiter = std::vector<double>( _nCells * _localNSys );

    // Physics
    _sigmaS = std::vector<double>( _nCells );
    _sigmaT = std::vector<double>( _nCells );
    _source = std::vector<double>( _nCells * _localNSys );

    // Quadrature
    _quadPts     = std::vector<double>( _localNSys * _nDim );
    _quadWeights = std::vector<double>( _localNSys );

    // Solution
    _sol  = std::vector<double>( _nCells * _localNSys );
    _flux = std::vector<double>( _nCells * _localNSys );

    _scalarFlux              = std::vector<double>( _nCells );
    _localMaxOrdinateOutflow = std::vector<double>( _nCells );

    auto areas           = _mesh->GetCellAreas();
    auto neighbors       = _mesh->GetNeighbours();
    auto normals         = _mesh->GetNormals();
    auto cellMidPts      = _mesh->GetCellMidPoints();
    auto interfaceMidPts = _mesh->GetInterfaceMidPoints();
    auto boundaryTypes   = _mesh->GetBoundaryTypes();
    auto nodes           = _mesh->GetNodes();
    auto cells           = _mesh->GetCells();

    for( unsigned idx_cell = 0; idx_cell < _nCells; idx_cell++ ) {
        _areas[idx_cell] = areas[idx_cell];
    }

    _dT    = ComputeTimeStep( _settings->GetCFL() );
    _nIter = unsigned( _settings->GetTEnd() / _dT ) + 1;

    auto quadPoints  = quad->GetPoints();
    auto quadWeights = quad->GetWeights();

    _problem    = ProblemBase::Create( _settings, _mesh, quad );
    auto sigmaT = _problem->GetTotalXS( Vector( _nIter, 0.0 ) );
    auto sigmaS = _problem->GetScatteringXS( Vector( _nIter, 0.0 ) );
    auto source = _problem->GetExternalSource( Vector( _nIter, 0.0 ) );

    // Copy to everything to solver
    _mass = 0;
#pragma omp parallel for
    for( unsigned idx_sys = 0; idx_sys < _localNSys; idx_sys++ ) {
        for( unsigned idx_dim = 0; idx_dim < _nDim; idx_dim++ ) {
            _quadPts[Idx2D( idx_sys, idx_dim, _nDim )] = quadPoints[idx_sys + _startSysIdx][idx_dim];
        }
        _quadWeights[idx_sys] =
            2.0 * quadWeights[idx_sys + _startSysIdx];    // Rescaling of quadweights TODO: Check if this needs general refactoring
    }

#pragma omp parallel for
    for( unsigned idx_cell = 0; idx_cell < _nCells; idx_cell++ ) {
        _cellBoundaryTypes[idx_cell] = boundaryTypes[idx_cell];

        for( unsigned idx_dim = 0; idx_dim < _nDim; idx_dim++ ) {
            _cellMidPoints[Idx2D( idx_cell, idx_dim, _nDim )] = cellMidPts[idx_cell][idx_dim];
        }

        for( unsigned idx_nbr = 0; idx_nbr < _nNbr; idx_nbr++ ) {

            _neighbors[Idx2D( idx_cell, idx_nbr, _nNbr )] = neighbors[idx_cell][idx_nbr];

            for( unsigned idx_dim = 0; idx_dim < _nDim; idx_dim++ ) {
                _normals[Idx3D( idx_cell, idx_nbr, idx_dim, _nNbr, _nDim )]            = normals[idx_cell][idx_nbr][idx_dim];
                _interfaceMidPoints[Idx3D( idx_cell, idx_nbr, idx_dim, _nNbr, _nDim )] = interfaceMidPts[idx_cell][idx_nbr][idx_dim];
                _relativeInterfaceMidPt[Idx3D( idx_cell, idx_nbr, idx_dim, _nNbr, _nDim )] =
                    _interfaceMidPoints[Idx3D( idx_cell, idx_nbr, idx_dim, _nNbr, _nDim )] - _cellMidPoints[Idx2D( idx_cell, idx_dim, _nDim )];
                _relativeCellVertices[Idx3D( idx_cell, idx_nbr, idx_dim, _nNbr, _nDim )] =
                    nodes[cells[idx_cell][idx_nbr]][idx_dim] - cellMidPts[idx_cell][idx_dim];
            }
        }

        _sigmaS[idx_cell]     = sigmaS[0][idx_cell];
        _sigmaT[idx_cell]     = sigmaT[0][idx_cell];
        _scalarFlux[idx_cell] = 0;

        for( unsigned idx_sys = 0; idx_sys < _localNSys; idx_sys++ ) {
            _source[Idx2D( idx_cell, idx_sys, _localNSys )] = source[0][idx_cell][0];    // CAREFUL HERE hardcoded to isotropic source
            _sol[Idx2D( idx_cell, idx_sys, _localNSys )]    = 0.0;                       // initial condition is zero

            _scalarFlux[idx_cell] += _sol[Idx2D( idx_cell, idx_sys, _localNSys )] * _quadWeights[idx_sys];
        }
        // _mass += _scalarFlux[idx_cell] * _areas[idx_cell];
    }
#ifdef BUILD_MPI
    MPI_Barrier( MPI_COMM_WORLD );
#endif
    SetGhostCells();
    if( _rank == 0 ) {
        PrepareScreenOutput();     // Screen Output
        PrepareHistoryOutput();    // History Output
    }
#ifdef BUILD_MPI
    MPI_Barrier( MPI_COMM_WORLD );
#endif
    delete quad;

    // Initialiye QOIS
    _mass    = 0;
    _rmsFlux = 0;

    // Lattice
    {
        _curAbsorptionLattice    = 0;
        _totalAbsorptionLattice  = 0;
        _curMaxAbsorptionLattice = 0;
        _curScalarOutflow        = 0;
        _totalScalarOutflow      = 0;
        _curMaxOrdinateOutflow   = 0;
        _curScalarOutflowPeri1   = 0;
        _totalScalarOutflowPeri1 = 0;
        _curScalarOutflowPeri2   = 0;
        _totalScalarOutflowPeri2 = 0;
        ComputeCellsPerimeterLattice();
    }
    // Hohlraum
    {
        _totalAbsorptionHohlraumCenter     = 0;
        _totalAbsorptionHohlraumVertical   = 0;
        _totalAbsorptionHohlraumHorizontal = 0;
        _curAbsorptionHohlraumCenter       = 0;
        _curAbsorptionHohlraumVertical     = 0;
        _curAbsorptionHohlraumHorizontal   = 0;
        _varAbsorptionHohlraumGreen        = 0;

        unsigned n_probes = 4;
        if( _settings->GetProblemName() == PROBLEM_SymmetricHohlraum ) n_probes = 4;
        if( _settings->GetProblemName() == PROBLEM_QuarterHohlraum ) n_probes = 2;
        //_probingMomentsTimeIntervals = 10;
        _probingMoments = std::vector<double>( n_probes * 3, 0. );    // 10 time horizons

        if( _settings->GetProblemName() == PROBLEM_SymmetricHohlraum ) {
            _probingCellsHohlraum = {
                _mesh->GetCellsofBall( -0.4, 0., 0.01 ),
                _mesh->GetCellsofBall( 0.4, 0., 0.01 ),
                _mesh->GetCellsofBall( 0., -0.5, 0.01 ),
                _mesh->GetCellsofBall( 0., 0.5, 0.01 ),
            };
        }
        else if( _settings->GetProblemName() == PROBLEM_QuarterHohlraum ) {
            _probingCellsHohlraum = {
                _mesh->GetCellsofBall( 0.4, 0., 0.01 ),
                _mesh->GetCellsofBall( 0., 0.5, 0.01 ),
            };
        }

        // Green
        _thicknessGreen = 0.05;

        if( _settings->GetProblemName() == PROBLEM_SymmetricHohlraum ) {
            _centerGreen           = { _settings->GetPosXCenterGreenHohlraum(), _settings->GetPosYCenterGreenHohlraum() };
            _cornerUpperLeftGreen  = { -0.2 + _centerGreen[0], 0.4 + _centerGreen[1] };
            _cornerLowerLeftGreen  = { -0.2 + _centerGreen[0], -0.4 + _centerGreen[1] };
            _cornerUpperRightGreen = { 0.2 + _centerGreen[0], 0.4 + _centerGreen[1] };
            _cornerLowerRightGreen = { 0.2 + _centerGreen[0], -0.4 + _centerGreen[1] };
        }
        else {
            _centerGreen           = { 0.0, 0.0 };
            _cornerUpperLeftGreen  = { 0., 0.4 - _thicknessGreen / 2.0 };
            _cornerLowerLeftGreen  = { 0., +_thicknessGreen / 2.0 };
            _cornerUpperRightGreen = { 0.2 - _thicknessGreen / 2.0, 0.4 - _thicknessGreen / 2.0 };
            _cornerLowerRightGreen = { 0.2 - _thicknessGreen / 2.0, 0. + _thicknessGreen / 2.0 };
        }

        _nProbingCellsLineGreen = _settings->GetNumProbingCellsLineHohlraum();

        SetProbingCellsLineGreen();    // ONLY FOR HOHLRAUM

        _absorptionValsIntegrated    = std::vector<double>( _nProbingCellsLineGreen, 0.0 );
        _varAbsorptionValsIntegrated = std::vector<double>( _nProbingCellsLineGreen, 0.0 );
    }
}

SNSolverHPC::~SNSolverHPC() {
    delete _mesh;
    delete _problem;
}

void SNSolverHPC::Solve() {

    // --- Preprocessing ---
    if( _rank == 0 ) {
        PrepareVolumeOutput();
        DrawPreSolverOutput();
    }

    auto start = std::chrono::high_resolution_clock::now();    // Start timing

    std::chrono::duration<double> duration;
    // Loop over energies (pseudo-time of continuous slowing down approach)
    for( unsigned iter = 0; iter < _nIter; iter++ ) {
        if( iter == _nIter - 1 ) {    // last iteration
            _dT = _settings->GetTEnd() - iter * _dT;
        }
        if( _temporalOrder == 2 ) {
            std::vector<double> solRK0( _sol );
            ( _spatialOrder == 2 ) ? FluxOrder2() : FluxOrder1();
            FVMUpdate();
            ( _spatialOrder == 2 ) ? FluxOrder2() : FluxOrder1();
            FVMUpdate();
#pragma omp parallel for
            for( unsigned idx_cell = 0; idx_cell < _nCells; ++idx_cell ) {
#pragma omp simd
<<<<<<< HEAD
                for( unsigned idx_sys = 0; idx_sys < _localNSys; idx_sys++ ) {
                    _sol[Idx2D( idx_cell, idx_sys, _localNSys )] =
                        0.5 * ( solRK0[Idx2D( idx_cell, idx_sys, _localNSys )] +
                                _sol[Idx2D( idx_cell, idx_sys, _localNSys )] );    // Solution averaging with HEUN
=======
                for( unsigned idx_sys = 0; idx_sys < _nSys; idx_sys++ ) {
                    _sol[Idx2D( idx_cell, idx_sys, _nSys )] = 0.5 * ( solRK0[Idx2D( idx_cell, idx_sys, _nSys )] +
                                                                      _sol[Idx2D( idx_cell, idx_sys, _nSys )] );    // Solution averaging with HEUN
>>>>>>> ada0d55b
                }
            }
        }
        else {
            ( _spatialOrder == 2 ) ? FluxOrder2() : FluxOrder1();
            FVMUpdate();
        }
        IterPostprocessing();
        // --- Wall time measurement
        duration  = std::chrono::high_resolution_clock::now() - start;
        _currTime = std::chrono::duration_cast<std::chrono::duration<double>>( duration ).count();

        // --- Write Output ---
        if( _rank == 0 ) {

            WriteScalarOutput( iter );

            // --- Update Scalar Fluxes

            // --- Print Output ---
            PrintScreenOutput( iter );
            PrintHistoryOutput( iter );
            PrintVolumeOutput( iter );
        }
    }

    // --- Postprocessing ---
    if( _rank == 0 ) {
        DrawPostSolverOutput();
    }
}

void SNSolverHPC::PrintVolumeOutput( int idx_iter ) {
    if( _settings->GetVolumeOutputFrequency() != 0 && idx_iter % (unsigned)_settings->GetVolumeOutputFrequency() == 0 ) {
        WriteVolumeOutput( idx_iter );
        ExportVTK( _settings->GetOutputFile() + "_" + std::to_string( idx_iter ), _outputFields, _outputFieldNames, _mesh );    // slow
    }
    if( idx_iter == (int)_nIter - 1 ) {    // Last iteration write without suffix.
        WriteVolumeOutput( idx_iter );
        ExportVTK( _settings->GetOutputFile(), _outputFields, _outputFieldNames, _mesh );
    }
}

void SNSolverHPC::FluxOrder2() {

    double const eps = 1e-10;

#pragma omp parallel for
    for( unsigned idx_cell = 0; idx_cell < _nCells; ++idx_cell ) {     // Compute Slopes
        if( _cellBoundaryTypes[idx_cell] == BOUNDARY_TYPE::NONE ) {    // skip ghost cells
#pragma omp simd
            for( unsigned idx_sys = 0; idx_sys < _localNSys; idx_sys++ ) {

                _limiter[Idx2D( idx_cell, idx_sys, _localNSys )] = 1.;    // limiter should be zero at boundary

                _solDx[Idx3D( idx_cell, idx_sys, 0, _localNSys, _nDim )] = 0.;
                _solDx[Idx3D( idx_cell, idx_sys, 1, _localNSys, _nDim )] = 0.;

                double solInterfaceAvg = 0.0;
                for( unsigned idx_nbr = 0; idx_nbr < _nNbr; ++idx_nbr ) {    // Compute slopes and mininum and maximum
                    unsigned idx_nbr_glob = _neighbors[Idx2D( idx_cell, idx_nbr, _nNbr )];

                    // Slopes
                    solInterfaceAvg = 0.5 * ( _sol[Idx2D( idx_cell, idx_sys, _localNSys )] + _sol[Idx2D( idx_nbr_glob, idx_sys, _localNSys )] );
                    _solDx[Idx3D( idx_cell, idx_sys, 0, _localNSys, _nDim )] +=
                        solInterfaceAvg * _normals[Idx3D( idx_cell, idx_nbr, 0, _nNbr, _nDim )];
                    _solDx[Idx3D( idx_cell, idx_sys, 1, _localNSys, _nDim )] +=
                        solInterfaceAvg * _normals[Idx3D( idx_cell, idx_nbr, 1, _nNbr, _nDim )];
                }

                _solDx[Idx3D( idx_cell, idx_sys, 0, _localNSys, _nDim )] /= _areas[idx_cell];
                _solDx[Idx3D( idx_cell, idx_sys, 1, _localNSys, _nDim )] /= _areas[idx_cell];
            }
        }
    }
#pragma omp parallel for
    for( unsigned idx_cell = 0; idx_cell < _nCells; ++idx_cell ) {     // Compute Limiter
        if( _cellBoundaryTypes[idx_cell] == BOUNDARY_TYPE::NONE ) {    // skip ghost cells

#pragma omp simd
            for( unsigned idx_sys = 0; idx_sys < _localNSys; idx_sys++ ) {

                double gaussPoint = 0;
                double r          = 0;
                double minSol     = _sol[Idx2D( idx_cell, idx_sys, _localNSys )];
                double maxSol     = _sol[Idx2D( idx_cell, idx_sys, _localNSys )];

                for( unsigned idx_nbr = 0; idx_nbr < _nNbr; ++idx_nbr ) {    // Compute slopes and mininum and maximum
                    unsigned idx_nbr_glob = _neighbors[Idx2D( idx_cell, idx_nbr, _nNbr )];
                    // Compute ptswise max and minimum solultion values of current and neighbor cells
                    maxSol = std::max( _sol[Idx2D( idx_nbr_glob, idx_sys, _localNSys )], maxSol );
                    minSol = std::min( _sol[Idx2D( idx_nbr_glob, idx_sys, _localNSys )], minSol );
                }

                for( unsigned idx_nbr = 0; idx_nbr < _nNbr; idx_nbr++ ) {    // Compute limiter, see https://arxiv.org/pdf/1710.07187.pdf

                    // Compute test value at cell vertex, called gaussPt
                    gaussPoint =
                        _solDx[Idx3D( idx_cell, idx_sys, 0, _localNSys, _nDim )] *
                            _relativeCellVertices[Idx3D( idx_cell, idx_nbr, 0, _nNbr, _nDim )] +
                        _solDx[Idx3D( idx_cell, idx_sys, 1, _localNSys, _nDim )] * _relativeCellVertices[Idx3D( idx_cell, idx_nbr, 1, _nNbr, _nDim )];

                    // BARTH-JESPERSEN LIMITER
                    // r = ( gaussPoint > 0 ) ? std::min( ( maxSol - _sol[Idx2D( idx_cell, idx_sys, _localNSys )] ) / ( gaussPoint + eps ), 1.0 )
                    //                       : std::min( ( minSol - _sol[Idx2D( idx_cell, idx_sys, _localNSys )] ) / ( gaussPoint - eps ), 1.0 );
                    //
                    // r = ( std::abs( gaussPoint ) < eps ) ? 1 : r;
                    //_limiter[Idx2D( idx_cell, idx_sys, _localNSys )] = std::min( r, _limiter[Idx2D( idx_cell, idx_sys, _localNSys )] );

                    // VENKATAKRISHNAN LIMITER
                    double delta1Max = maxSol - _sol[Idx2D( idx_cell, idx_sys, _localNSys )];
                    double delta1Min = minSol - _sol[Idx2D( idx_cell, idx_sys, _localNSys )];

                    r = ( gaussPoint > 0 ) ? ( ( delta1Max * delta1Max + _areas[idx_cell] ) * gaussPoint + 2 * gaussPoint * gaussPoint * delta1Max ) /
                                                 ( delta1Max * delta1Max + 2 * gaussPoint * gaussPoint + delta1Max * gaussPoint + _areas[idx_cell] ) /
                                                 ( gaussPoint + eps )
                                           : ( ( delta1Min * delta1Min + _areas[idx_cell] ) * gaussPoint + 2 * gaussPoint * gaussPoint * delta1Min ) /
                                                 ( delta1Min * delta1Min + 2 * gaussPoint * gaussPoint + delta1Min * gaussPoint + _areas[idx_cell] ) /
                                                 ( gaussPoint - eps );

                    r = ( std::abs( gaussPoint ) < eps ) ? 1 : r;

                    _limiter[Idx2D( idx_cell, idx_sys, _localNSys )] = std::min( r, _limiter[Idx2D( idx_cell, idx_sys, _localNSys )] );
                }
            }
        }
        else {
#pragma omp simd
            for( unsigned idx_sys = 0; idx_sys < _localNSys; idx_sys++ ) {
                _limiter[Idx2D( idx_cell, idx_sys, _localNSys )]         = 0.;    // limiter should be zero at boundary
                _solDx[Idx3D( idx_cell, idx_sys, 0, _localNSys, _nDim )] = 0.;
                _solDx[Idx3D( idx_cell, idx_sys, 1, _localNSys, _nDim )] = 0.;
            }
        }
    }

#pragma omp parallel for
    for( unsigned idx_cell = 0; idx_cell < _nCells; ++idx_cell ) {    // Compute Flux
#pragma omp simd
        for( unsigned idx_sys = 0; idx_sys < _localNSys; idx_sys++ ) {
            _flux[Idx2D( idx_cell, idx_sys, _localNSys )] = 0.;
        }

        // Fluxes
        for( unsigned idx_nbr = 0; idx_nbr < _nNbr; ++idx_nbr ) {
            if( _cellBoundaryTypes[idx_cell] == BOUNDARY_TYPE::NEUMANN && _neighbors[Idx2D( idx_cell, idx_nbr, _nNbr )] == _nCells ) {
#pragma omp simd
                for( unsigned idx_sys = 0; idx_sys < _localNSys; idx_sys++ ) {
                    double localInner = _quadPts[Idx2D( idx_sys, 0, _nDim )] * _normals[Idx3D( idx_cell, idx_nbr, 0, _nNbr, _nDim )] +
                                        _quadPts[Idx2D( idx_sys, 1, _nDim )] * _normals[Idx3D( idx_cell, idx_nbr, 1, _nNbr, _nDim )];
                    if( localInner > 0 ) {
                        _flux[Idx2D( idx_cell, idx_sys, _localNSys )] += localInner * _sol[Idx2D( idx_cell, idx_sys, _localNSys )];
                    }
                    else {
                        double ghostCellValue = _ghostCells[idx_cell][idx_sys];    // fixed boundary
                        _flux[Idx2D( idx_cell, idx_sys, _localNSys )] += localInner * ghostCellValue;
                    }
                }
            }
            else {
// Second order
#pragma omp simd
                for( unsigned idx_sys = 0; idx_sys < _localNSys; idx_sys++ ) {
                    // store flux contribution on psiNew_sigmaS to save memory
                    unsigned idx_nbr_glob = _neighbors[Idx2D( idx_cell, idx_nbr, _nNbr )];    // global idx of neighbor cell
                    double localInner     = _quadPts[Idx2D( idx_sys, 0, _nDim )] * _normals[Idx3D( idx_cell, idx_nbr, 0, _nNbr, _nDim )] +
                                        _quadPts[Idx2D( idx_sys, 1, _nDim )] * _normals[Idx3D( idx_cell, idx_nbr, 1, _nNbr, _nDim )];

                    _flux[Idx2D( idx_cell, idx_sys, _localNSys )] +=
                        ( localInner > 0 ) ? localInner * ( _sol[Idx2D( idx_cell, idx_sys, _localNSys )] +
                                                            _limiter[Idx2D( idx_cell, idx_sys, _localNSys )] *
                                                                ( _solDx[Idx3D( idx_cell, idx_sys, 0, _localNSys, _nDim )] *
                                                                      _relativeInterfaceMidPt[Idx3D( idx_cell, idx_nbr, 0, _nNbr, _nDim )] +
                                                                  _solDx[Idx3D( idx_cell, idx_sys, 1, _localNSys, _nDim )] *
                                                                      _relativeInterfaceMidPt[Idx3D( idx_cell, idx_nbr, 1, _nNbr, _nDim )] ) )
                                           : localInner * ( _sol[Idx2D( idx_nbr_glob, idx_sys, _localNSys )] +
                                                            _limiter[Idx2D( idx_nbr_glob, idx_sys, _localNSys )] *
                                                                ( _solDx[Idx3D( idx_nbr_glob, idx_sys, 0, _localNSys, _nDim )] *
                                                                      ( _interfaceMidPoints[Idx3D( idx_cell, idx_nbr, 0, _nNbr, _nDim )] -
                                                                        _cellMidPoints[Idx2D( idx_nbr_glob, 0, _nDim )] ) +
                                                                  _solDx[Idx3D( idx_nbr_glob, idx_sys, 1, _localNSys, _nDim )] *
                                                                      ( _interfaceMidPoints[Idx3D( idx_cell, idx_nbr, 1, _nNbr, _nDim )] -
                                                                        _cellMidPoints[Idx2D( idx_nbr_glob, 1, _nDim )] ) ) );
                }
            }
        }
    }
}

void SNSolverHPC::FluxOrder1() {

#pragma omp parallel for
    for( unsigned idx_cell = 0; idx_cell < _nCells; ++idx_cell ) {

#pragma omp simd
        for( unsigned idx_sys = 0; idx_sys < _localNSys; idx_sys++ ) {
            _flux[Idx2D( idx_cell, idx_sys, _localNSys )] = 0.0;    // Reset temporary variable
        }

        // Fluxes
        for( unsigned idx_nbr = 0; idx_nbr < _nNbr; ++idx_nbr ) {
            if( _cellBoundaryTypes[idx_cell] == BOUNDARY_TYPE::NEUMANN && _neighbors[Idx2D( idx_cell, idx_nbr, _nNbr )] == _nCells ) {
#pragma omp simd
                for( unsigned idx_sys = 0; idx_sys < _localNSys; idx_sys++ ) {
                    double localInner = _quadPts[Idx2D( idx_sys, 0, _nDim )] * _normals[Idx3D( idx_cell, idx_nbr, 0, _nNbr, _nDim )] +
                                        _quadPts[Idx2D( idx_sys, 1, _nDim )] * _normals[Idx3D( idx_cell, idx_nbr, 1, _nNbr, _nDim )];
                    if( localInner > 0 ) {
                        _flux[Idx2D( idx_cell, idx_sys, _localNSys )] += localInner * _sol[Idx2D( idx_cell, idx_sys, _localNSys )];
                    }
                    else {
                        double ghostCellValue = _ghostCells[idx_cell][idx_sys];    // fixed boundary
                        _flux[Idx2D( idx_cell, idx_sys, _localNSys )] += localInner * ghostCellValue;
                    }
                }
            }
            else {
                unsigned nbr_glob = _neighbors[Idx2D( idx_cell, idx_nbr, _nNbr )];    // global idx of neighbor cell
#pragma omp simd
                for( unsigned idx_sys = 0; idx_sys < _localNSys; idx_sys++ ) {

                    double localInner = _quadPts[Idx2D( idx_sys, 0, _nDim )] * _normals[Idx3D( idx_cell, idx_nbr, 0, _nNbr, _nDim )] +
                                        _quadPts[Idx2D( idx_sys, 1, _nDim )] * _normals[Idx3D( idx_cell, idx_nbr, 1, _nNbr, _nDim )];

                    _flux[Idx2D( idx_cell, idx_sys, _localNSys )] += ( localInner > 0 ) ? localInner * _sol[Idx2D( idx_cell, idx_sys, _localNSys )]
                                                                                        : localInner * _sol[Idx2D( nbr_glob, idx_sys, _localNSys )];
                }
            }
        }
    }
}

void SNSolverHPC::FVMUpdate() {
    _mass    = 0.0;
    _rmsFlux = 0.0;
    std::vector<double> temp_scalarFlux( _nCells );    // for MPI allreduce

#pragma omp parallel for reduction( + : _mass, _rmsFlux )
    for( unsigned idx_cell = 0; idx_cell < _nCells; ++idx_cell ) {

#pragma omp simd
        for( unsigned idx_sys = 0; idx_sys < _localNSys; idx_sys++ ) {
            // Update
            _sol[Idx2D( idx_cell, idx_sys, _localNSys )] =
                ( 1 - _dT * _sigmaT[idx_cell] ) * _sol[Idx2D( idx_cell, idx_sys, _localNSys )] -
                _dT / _areas[idx_cell] * _flux[Idx2D( idx_cell, idx_sys, _localNSys )] +
                _dT * ( _sigmaS[idx_cell] * _scalarFlux[idx_cell] / ( 2 * M_PI ) + _source[Idx2D( idx_cell, idx_sys, _localNSys )] );
        }
        double localScalarFlux = 0;

#pragma omp simd reduction( + : localScalarFlux )
        for( unsigned idx_sys = 0; idx_sys < _localNSys; idx_sys++ ) {
            _sol[Idx2D( idx_cell, idx_sys, _localNSys )] = std::max( _sol[Idx2D( idx_cell, idx_sys, _localNSys )], 0.0 );
            localScalarFlux += _sol[Idx2D( idx_cell, idx_sys, _localNSys )] * _quadWeights[idx_sys];
        }
        _mass += localScalarFlux * _areas[idx_cell];
        _rmsFlux += ( localScalarFlux - _scalarFlux[idx_cell] ) * ( localScalarFlux - _scalarFlux[idx_cell] );
        temp_scalarFlux[idx_cell] = localScalarFlux;    // set flux
    }
// MPI Allreduce: _scalarFlux
#ifdef BUILD_MPI
    MPI_Barrier( MPI_COMM_WORLD );
    MPI_Allreduce( temp_scalarFlux.data(), _scalarFlux.data(), _nCells, MPI_DOUBLE, MPI_SUM, MPI_COMM_WORLD );
    MPI_Barrier( MPI_COMM_WORLD );
#endif
#ifndef BUILD_MPI
    _scalarFlux = temp_scalarFlux;
#endif
}

void SNSolverHPC::IterPostprocessing() {
    // ALREDUCE NEEDED

    _curAbsorptionLattice            = 0.0;
    _curScalarOutflow                = 0.0;
    _curScalarOutflowPeri1           = 0.0;
    _curScalarOutflowPeri2           = 0.0;
    _curAbsorptionHohlraumCenter     = 0.0;    // Green and blue areas of symmetric hohlraum
    _curAbsorptionHohlraumVertical   = 0.0;    // Red areas of symmetric hohlraum
    _curAbsorptionHohlraumHorizontal = 0.0;    // Black areas of symmetric hohlraum
    _varAbsorptionHohlraumGreen      = 0.0;
    double a_g                       = 0.0;

#pragma omp parallel for reduction( + : _curAbsorptionLattice,                                                                                       \
                                        _curScalarOutflow,                                                                                           \
                                        _curScalarOutflowPeri1,                                                                                      \
                                        _curScalarOutflowPeri2,                                                                                      \
                                        _curAbsorptionHohlraumCenter,                                                                                \
                                        _curAbsorptionHohlraumVertical,                                                                              \
                                        _curAbsorptionHohlraumHorizontal,                                                                            \
                                        a_g ) reduction( max : _curMaxOrdinateOutflow, _curMaxAbsorptionLattice )
    for( unsigned idx_cell = 0; idx_cell < _nCells; ++idx_cell ) {

        if( _settings->GetProblemName() == PROBLEM_Lattice || _settings->GetProblemName() == PROBLEM_HalfLattice ) {
            if( IsAbsorptionLattice( _cellMidPoints[Idx2D( idx_cell, 0, _nDim )], _cellMidPoints[Idx2D( idx_cell, 1, _nDim )] ) ) {
                double sigmaAPsi = _scalarFlux[idx_cell] * ( _sigmaT[idx_cell] - _sigmaS[idx_cell] ) * _areas[idx_cell];
                _curAbsorptionLattice += sigmaAPsi;
                _curMaxAbsorptionLattice = ( _curMaxAbsorptionLattice < sigmaAPsi ) ? sigmaAPsi : _curMaxAbsorptionLattice;
            }
        }

        if( _settings->GetProblemName() == PROBLEM_SymmetricHohlraum || _settings->GetProblemName() == PROBLEM_QuarterHohlraum ) {

            double x = _cellMidPoints[Idx2D( idx_cell, 0, _nDim )];
            double y = _cellMidPoints[Idx2D( idx_cell, 1, _nDim )];
<<<<<<< HEAD
=======

>>>>>>> ada0d55b
            _curAbsorptionLattice += _scalarFlux[idx_cell] * ( _sigmaT[idx_cell] - _sigmaS[idx_cell] ) * _areas[idx_cell];
            if( x > -0.2 + _settings->GetPosXCenterGreenHohlraum() && x < 0.2 + _settings->GetPosXCenterGreenHohlraum() &&
                y > -0.4 + _settings->GetPosYCenterGreenHohlraum() && y < 0.4 + _settings->GetPosYCenterGreenHohlraum() ) {
                _curAbsorptionHohlraumCenter += _scalarFlux[idx_cell] * ( _sigmaT[idx_cell] - _sigmaS[idx_cell] ) * _areas[idx_cell];
            }
            if( ( x < _settings->GetPosRedLeftBorderHohlraum() && y > _settings->GetPosRedLeftBottomHohlraum() &&
                  y < _settings->GetPosRedLeftTopHohlraum() ) ||
                ( x > _settings->GetPosRedRightBorderHohlraum() && y > _settings->GetPosRedLeftBottomHohlraum() &&
                  y < _settings->GetPosRedRightTopHohlraum() ) ) {
                _curAbsorptionHohlraumVertical += _scalarFlux[idx_cell] * ( _sigmaT[idx_cell] - _sigmaS[idx_cell] ) * _areas[idx_cell];
            }
            if( y > 0.6 || y < -0.6 ) {
                _curAbsorptionHohlraumHorizontal += _scalarFlux[idx_cell] * ( _sigmaT[idx_cell] - _sigmaS[idx_cell] ) * _areas[idx_cell];
            }

            // Variation in absorption of center (part 1)
            // green area 1 (lower boundary)
            bool green1 = x > -0.2 + _settings->GetPosXCenterGreenHohlraum() && x < 0.2 + _settings->GetPosXCenterGreenHohlraum() &&
                          y > -0.4 + _settings->GetPosYCenterGreenHohlraum() && y < -0.35 + _settings->GetPosYCenterGreenHohlraum();
            // green area 2 (upper boundary)
            bool green2 = x > -0.2 + _settings->GetPosXCenterGreenHohlraum() && x < 0.2 + _settings->GetPosXCenterGreenHohlraum() &&
                          y > 0.35 + _settings->GetPosYCenterGreenHohlraum() && y < 0.4 + _settings->GetPosYCenterGreenHohlraum();
            // green area 3 (left boundary)
            bool green3 = x > -0.2 + _settings->GetPosXCenterGreenHohlraum() && x < -0.15 + _settings->GetPosXCenterGreenHohlraum() &&
                          y > -0.35 + _settings->GetPosYCenterGreenHohlraum() && y < 0.35 + _settings->GetPosYCenterGreenHohlraum();
            // green area 4 (right boundary)
            bool green4 = x > 0.15 + _settings->GetPosXCenterGreenHohlraum() && x < 0.2 + _settings->GetPosXCenterGreenHohlraum() &&
                          y > -0.35 + _settings->GetPosYCenterGreenHohlraum() && y < 0.35 + _settings->GetPosYCenterGreenHohlraum();
            if( green1 || green2 || green3 || green4 ) {
                a_g += ( _sigmaT[idx_cell] - _sigmaS[idx_cell] ) * _scalarFlux[idx_cell] * _areas[idx_cell];
            }
        }

        if( _settings->GetProblemName() == PROBLEM_Lattice ) {
            // Outflow out of inner and middle perimeter
            if( _isPerimeterLatticeCell1[idx_cell] ) {    // inner
                for( unsigned idx_nbr_helper = 0; idx_nbr_helper < _cellsLatticePerimeter1[idx_cell].size(); ++idx_nbr_helper ) {
#pragma omp simd reduction( + : _curScalarOutflowPeri1 )
                    for( unsigned idx_sys = 0; idx_sys < _localNSys; idx_sys++ ) {
                        double localInner = _quadPts[Idx2D( idx_sys, 0, _nDim )] *
                                                _normals[Idx3D( idx_cell, _cellsLatticePerimeter1[idx_cell][idx_nbr_helper], 0, _nNbr, _nDim )] +
                                            _quadPts[Idx2D( idx_sys, 1, _nDim )] *
                                                _normals[Idx3D( idx_cell, _cellsLatticePerimeter1[idx_cell][idx_nbr_helper], 1, _nNbr, _nDim )];
                        // Find outward facing transport directions

                        if( localInner > 0.0 ) {
                            _curScalarOutflowPeri1 +=
                                localInner * _sol[Idx2D( idx_cell, idx_sys, _localNSys )] * _quadWeights[idx_sys];    // Integrate flux
                        }
                    }
                }
            }
            if( _isPerimeterLatticeCell2[idx_cell] ) {    // middle
                for( unsigned idx_nbr_helper = 0; idx_nbr_helper < _cellsLatticePerimeter2[idx_cell].size(); ++idx_nbr_helper ) {
#pragma omp simd reduction( + : _curScalarOutflowPeri2 )
                    for( unsigned idx_sys = 0; idx_sys < _localNSys; idx_sys++ ) {
                        double localInner = _quadPts[Idx2D( idx_sys, 0, _nDim )] *
                                                _normals[Idx3D( idx_cell, _cellsLatticePerimeter2[idx_cell][idx_nbr_helper], 0, _nNbr, _nDim )] +
                                            _quadPts[Idx2D( idx_sys, 1, _nDim )] *
                                                _normals[Idx3D( idx_cell, _cellsLatticePerimeter2[idx_cell][idx_nbr_helper], 1, _nNbr, _nDim )];
                        // Find outward facing transport directions

                        if( localInner > 0.0 ) {
                            _curScalarOutflowPeri2 +=
                                localInner * _sol[Idx2D( idx_cell, idx_sys, _localNSys )] * _quadWeights[idx_sys];    // Integrate flux
                        }
                    }
                }
            }
        }
        // Outflow out of domain
        if( _cellBoundaryTypes[idx_cell] == BOUNDARY_TYPE::NEUMANN ) {
            // Iterate over face cell faces
            double currOrdinatewiseOutflow = 0.0;

            for( unsigned idx_nbr = 0; idx_nbr < _nNbr; ++idx_nbr ) {
                // Find face that points outward
                if( _neighbors[Idx2D( idx_cell, idx_nbr, _nNbr )] == _nCells ) {
#pragma omp simd reduction( + : _curScalarOutflow ) reduction( max : _curMaxOrdinateOutflow )
                    for( unsigned idx_sys = 0; idx_sys < _localNSys; idx_sys++ ) {

                        double localInner = _quadPts[Idx2D( idx_sys, 0, _nDim )] * _normals[Idx3D( idx_cell, idx_nbr, 0, _nNbr, _nDim )] +
                                            _quadPts[Idx2D( idx_sys, 1, _nDim )] * _normals[Idx3D( idx_cell, idx_nbr, 1, _nNbr, _nDim )];
                        // Find outward facing transport directions

                        if( localInner > 0.0 ) {
                            _curScalarOutflow +=
                                localInner * _sol[Idx2D( idx_cell, idx_sys, _localNSys )] * _quadWeights[idx_sys];    // Integrate flux

                            currOrdinatewiseOutflow =
                                _sol[Idx2D( idx_cell, idx_sys, _localNSys )] * localInner /
                                sqrt( (
                                    _normals[Idx3D( idx_cell, idx_nbr, 0, _nNbr, _nDim )] * _normals[Idx3D( idx_cell, idx_nbr, 0, _nNbr, _nDim )] +
                                    _normals[Idx3D( idx_cell, idx_nbr, 1, _nNbr, _nDim )] * _normals[Idx3D( idx_cell, idx_nbr, 1, _nNbr, _nDim )] ) );

                            _curMaxOrdinateOutflow =
                                ( currOrdinatewiseOutflow > _curMaxOrdinateOutflow ) ? currOrdinatewiseOutflow : _curMaxOrdinateOutflow;
                        }
                    }
                }
            }
        }
    }
// MPI Allreduce
#ifdef BUILD_MPI
    double tmp_curScalarOutflow      = 0.0;
    double tmp_curScalarOutflowPeri1 = 0.0;
    double tmp_curScalarOutflowPeri2 = 0.0;
    double tmp_mass                  = 0.0;
    double tmp_rmsFlux               = 0.0;
    MPI_Barrier( MPI_COMM_WORLD );
    MPI_Allreduce( &_curScalarOutflow, &tmp_curScalarOutflow, 1, MPI_DOUBLE, MPI_SUM, MPI_COMM_WORLD );
    _curScalarOutflow = tmp_curScalarOutflow;
    MPI_Barrier( MPI_COMM_WORLD );
    MPI_Allreduce( &_curScalarOutflowPeri1, &tmp_curScalarOutflowPeri1, 1, MPI_DOUBLE, MPI_SUM, MPI_COMM_WORLD );
    _curScalarOutflowPeri1 = tmp_curScalarOutflowPeri1;
    MPI_Barrier( MPI_COMM_WORLD );
    MPI_Allreduce( &_curScalarOutflowPeri2, &tmp_curScalarOutflowPeri2, 1, MPI_DOUBLE, MPI_SUM, MPI_COMM_WORLD );
    _curScalarOutflowPeri2 = tmp_curScalarOutflowPeri2;
    MPI_Barrier( MPI_COMM_WORLD );
    MPI_Allreduce( &_mass, &tmp_mass, 1, MPI_DOUBLE, MPI_SUM, MPI_COMM_WORLD );
    _mass = tmp_mass;
    MPI_Barrier( MPI_COMM_WORLD );
    MPI_Allreduce( &_rmsFlux, &tmp_rmsFlux, 1, MPI_DOUBLE, MPI_SUM, MPI_COMM_WORLD );
    _rmsFlux = tmp_rmsFlux;
    MPI_Barrier( MPI_COMM_WORLD );
#endif
    // Variation absorption (part II)
    if( _settings->GetProblemName() == PROBLEM_SymmetricHohlraum ) {
        unsigned n_probes = 4;
        std::vector<double> temp_probingMoments( 3 * n_probes );    // for MPI allreduce

#pragma omp parallel for reduction( + : _varAbsorptionHohlraumGreen )
        for( unsigned idx_cell = 0; idx_cell < _nCells; ++idx_cell ) {
            double x = _cellMidPoints[Idx2D( idx_cell, 0, _nDim )];
            double y = _cellMidPoints[Idx2D( idx_cell, 1, _nDim )];

            // green area 1 (lower boundary)
            bool green1 = x > -0.2 + _settings->GetPosXCenterGreenHohlraum() && x < 0.2 + _settings->GetPosXCenterGreenHohlraum() &&
                          y > -0.4 + _settings->GetPosYCenterGreenHohlraum() && y < -0.35 + _settings->GetPosYCenterGreenHohlraum();
            // green area 2 (upper boundary)
            bool green2 = x > -0.2 + _settings->GetPosXCenterGreenHohlraum() && x < 0.2 + _settings->GetPosXCenterGreenHohlraum() &&
                          y > 0.35 + _settings->GetPosYCenterGreenHohlraum() && y < 0.4 + _settings->GetPosYCenterGreenHohlraum();
            // green area 3 (left boundary)
            bool green3 = x > -0.2 + _settings->GetPosXCenterGreenHohlraum() && x < -0.15 + _settings->GetPosXCenterGreenHohlraum() &&
                          y > -0.35 + _settings->GetPosYCenterGreenHohlraum() && y < 0.35 + _settings->GetPosYCenterGreenHohlraum();
            // green area 4 (right boundary)
            bool green4 = x > 0.15 + _settings->GetPosXCenterGreenHohlraum() && x < 0.2 + _settings->GetPosXCenterGreenHohlraum() &&
                          y > -0.35 + _settings->GetPosYCenterGreenHohlraum() && y < 0.35 + _settings->GetPosYCenterGreenHohlraum();
            if( green1 || green2 || green3 || green4 ) {
                _varAbsorptionHohlraumGreen += ( a_g - _scalarFlux[idx_cell] * ( _sigmaT[idx_cell] - _sigmaS[idx_cell] ) ) *
                                               ( a_g - _scalarFlux[idx_cell] * ( _sigmaT[idx_cell] - _sigmaS[idx_cell] ) ) * _areas[idx_cell];
            }
        }
        // Probes value moments
        // #pragma omp parallel for
        for( unsigned idx_probe = 0; idx_probe < n_probes; idx_probe++ ) {    // Loop over probing cells
            temp_probingMoments[Idx2D( idx_probe, 0, 3 )] = 0.0;
            temp_probingMoments[Idx2D( idx_probe, 1, 3 )] = 0.0;
            temp_probingMoments[Idx2D( idx_probe, 2, 3 )] = 0.0;
            // for( unsigned idx_ball = 0; idx_ball < _probingCellsHohlraum[idx_probe].size(); idx_ball++ ) {
            //   std::cout << idx_ball << _areas[_probingCellsHohlraum[idx_probe][idx_ball]] / ( 0.01 * 0.01 * M_PI ) << std::endl;
            //}
            for( unsigned idx_sys = 0; idx_sys < _localNSys; idx_sys++ ) {
                for( unsigned idx_ball = 0; idx_ball < _probingCellsHohlraum[idx_probe].size(); idx_ball++ ) {
                    temp_probingMoments[Idx2D( idx_probe, 0, 3 )] += _sol[Idx2D( _probingCellsHohlraum[idx_probe][idx_ball], idx_sys, _localNSys )] *
                                                                     _quadWeights[idx_sys] * _areas[_probingCellsHohlraum[idx_probe][idx_ball]] /
                                                                     ( 0.01 * 0.01 * M_PI );
                    temp_probingMoments[Idx2D( idx_probe, 1, 3 )] +=
                        _quadPts[Idx2D( idx_sys, 0, _nDim )] * _sol[Idx2D( _probingCellsHohlraum[idx_probe][idx_ball], idx_sys, _localNSys )] *
                        _quadWeights[idx_sys] * _areas[_probingCellsHohlraum[idx_probe][idx_ball]] / ( 0.01 * 0.01 * M_PI );
                    temp_probingMoments[Idx2D( idx_probe, 2, 3 )] +=
                        _quadPts[Idx2D( idx_sys, 1, _nDim )] * _sol[Idx2D( _probingCellsHohlraum[idx_probe][idx_ball], idx_sys, _localNSys )] *
                        _quadWeights[idx_sys] * _areas[_probingCellsHohlraum[idx_probe][idx_ball]] / ( 0.01 * 0.01 * M_PI );
                }
            }
        }

        // probe values green
        ComputeQOIsGreenProbingLine();
#ifdef BUILD_MPI
        MPI_Barrier( MPI_COMM_WORLD );
        MPI_Allreduce( temp_probingMoments.data(), _probingMoments.data(), 3 * n_probes, MPI_DOUBLE, MPI_SUM, MPI_COMM_WORLD );
        MPI_Barrier( MPI_COMM_WORLD );
#endif
#ifndef BUILD_MPI
        for( unsigned idx_probe = 0; idx_probe < n_probes; idx_probe++ ) {    // Loop over probing cells
            _probingMoments[Idx2D( idx_probe, 0, 3 )] = temp_probingMoments[Idx2D( idx_probe, 0, 3 )];
            _probingMoments[Idx2D( idx_probe, 1, 3 )] = temp_probingMoments[Idx2D( idx_probe, 1, 3 )];
            _probingMoments[Idx2D( idx_probe, 2, 3 )] = temp_probingMoments[Idx2D( idx_probe, 2, 3 )];
        }
#endif
    }

    // Update time integral values on rank 0
    if( _rank == 0 ) {
        _totalScalarOutflow += _curScalarOutflow * _dT;
        _totalScalarOutflowPeri1 += _curScalarOutflowPeri1 * _dT;
        _totalScalarOutflowPeri2 += _curScalarOutflowPeri2 * _dT;
        _totalAbsorptionLattice += _curAbsorptionLattice * _dT;

        _totalAbsorptionHohlraumCenter += _curAbsorptionHohlraumCenter * _dT;
        _totalAbsorptionHohlraumVertical += _curAbsorptionHohlraumVertical * _dT;
        _totalAbsorptionHohlraumHorizontal += _curAbsorptionHohlraumHorizontal * _dT;

        _rmsFlux = sqrt( _rmsFlux );
    }
}

bool SNSolverHPC::IsAbsorptionLattice( double x, double y ) const {
    // Check whether pos is inside absorbing squares
    double xy_corrector = -3.5;
    std::vector<double> lbounds{ 1 + xy_corrector, 2 + xy_corrector, 3 + xy_corrector, 4 + xy_corrector, 5 + xy_corrector };
    std::vector<double> ubounds{ 2 + xy_corrector, 3 + xy_corrector, 4 + xy_corrector, 5 + xy_corrector, 6 + xy_corrector };
    for( unsigned k = 0; k < lbounds.size(); ++k ) {
        for( unsigned l = 0; l < lbounds.size(); ++l ) {
            if( ( l + k ) % 2 == 1 || ( k == 2 && l == 2 ) || ( k == 2 && l == 4 ) ) continue;
            if( x >= lbounds[k] && x <= ubounds[k] && y >= lbounds[l] && y <= ubounds[l] ) {
                return true;
            }
        }
    }
    return false;
}

// --- Helper ---
double SNSolverHPC::ComputeTimeStep( double cfl ) const {
    // for pseudo 1D, set timestep to dx
    double dx, dy;
    switch( _settings->GetProblemName() ) {
        case PROBLEM_Checkerboard1D:
            dx = 7.0 / (double)_nCells;
            dy = 0.3;
            return cfl * ( dx * dy ) / ( dx + dy );
            break;
        case PROBLEM_Linesource1D:     // Fallthrough
        case PROBLEM_Meltingcube1D:    // Fallthrough
        case PROBLEM_Aircavity1D:
            dx = 3.0 / (double)_nCells;
            dy = 0.3;
            return cfl * ( dx * dy ) / ( dx + dy );
            break;
        default: break;    // 2d as normal
    }
    // 2D case
    double charSize = __DBL_MAX__;    // minimum char size of all mesh cells in the mesh
    for( unsigned j = 0; j < _nCells; j++ ) {
        double currCharSize = sqrt( _areas[j] );
        if( currCharSize < charSize ) {
            charSize = currCharSize;
        }
    }
    if( _rank == 0 ) {
        auto log         = spdlog::get( "event" );
        std::string line = "| Smallest characteristic length of a grid cell in this mesh: " + std::to_string( charSize );
        log->info( line );
        line = "| Corresponding maximal time-step: " + std::to_string( cfl * charSize );
        log->info( line );
    }
    return cfl * charSize;
}

// --- IO ----
void SNSolverHPC::PrepareScreenOutput() {
    unsigned nFields = (unsigned)_settings->GetNScreenOutput();

    _screenOutputFieldNames.resize( nFields );
    _screenOutputFields.resize( nFields );

    // Prepare all output Fields ==> Specified in option SCREEN_OUTPUT
    for( unsigned idx_field = 0; idx_field < nFields; idx_field++ ) {
        // Prepare all Output Fields per group

        // Different procedure, depending on the Group...
        switch( _settings->GetScreenOutput()[idx_field] ) {
            case MASS: _screenOutputFieldNames[idx_field] = "Mass"; break;
            case ITER: _screenOutputFieldNames[idx_field] = "Iter"; break;
            case WALL_TIME: _screenOutputFieldNames[idx_field] = "Wall time [s]"; break;
            case RMS_FLUX: _screenOutputFieldNames[idx_field] = "RMS flux"; break;
            case VTK_OUTPUT: _screenOutputFieldNames[idx_field] = "VTK out"; break;
            case CSV_OUTPUT: _screenOutputFieldNames[idx_field] = "CSV out"; break;
            case CUR_OUTFLOW: _screenOutputFieldNames[idx_field] = "Cur. outflow"; break;
            case TOTAL_OUTFLOW: _screenOutputFieldNames[idx_field] = "Tot. outflow"; break;
            case CUR_OUTFLOW_P1: _screenOutputFieldNames[idx_field] = "Cur. outflow P1"; break;
            case TOTAL_OUTFLOW_P1: _screenOutputFieldNames[idx_field] = "Tot. outflow P1"; break;
            case CUR_OUTFLOW_P2: _screenOutputFieldNames[idx_field] = "Cur. outflow P2"; break;
            case TOTAL_OUTFLOW_P2: _screenOutputFieldNames[idx_field] = "Tot. outflow P2"; break;
            case MAX_OUTFLOW: _screenOutputFieldNames[idx_field] = "Max outflow"; break;
            case CUR_PARTICLE_ABSORPTION: _screenOutputFieldNames[idx_field] = "Cur. absorption"; break;
            case TOTAL_PARTICLE_ABSORPTION: _screenOutputFieldNames[idx_field] = "Tot. absorption"; break;
            case MAX_PARTICLE_ABSORPTION: _screenOutputFieldNames[idx_field] = "Max absorption"; break;
            case TOTAL_PARTICLE_ABSORPTION_CENTER: _screenOutputFieldNames[idx_field] = "Tot. abs. center"; break;
            case TOTAL_PARTICLE_ABSORPTION_VERTICAL: _screenOutputFieldNames[idx_field] = "Tot. abs. vertical wall"; break;
            case TOTAL_PARTICLE_ABSORPTION_HORIZONTAL: _screenOutputFieldNames[idx_field] = "Tot. abs. horizontal wall"; break;
            case PROBE_MOMENT_TIME_TRACE:
                _screenOutputFieldNames[idx_field] = "Probe 1 u_0";
                idx_field++;
                _screenOutputFieldNames[idx_field] = "Probe 2 u_0";
                if( _settings->GetProblemName() == PROBLEM_SymmetricHohlraum ) {
                    idx_field++;
                    _screenOutputFieldNames[idx_field] = "Probe 3 u_0";
                    idx_field++;
                    _screenOutputFieldNames[idx_field] = "Probe 4 u_0";
                }
                break;
            case VAR_ABSORPTION_GREEN: _screenOutputFieldNames[idx_field] = "Var. absorption green"; break;
            default: ErrorMessages::Error( "Screen output field not defined!", CURRENT_FUNCTION ); break;
        }
    }
}

void SNSolverHPC::WriteScalarOutput( unsigned idx_iter ) {
    unsigned n_probes = 4;

    unsigned nFields                  = (unsigned)_settings->GetNScreenOutput();
    const VectorVector probingMoments = _problem->GetCurrentProbeMoment();
    // -- Screen Output
    for( unsigned idx_field = 0; idx_field < nFields; idx_field++ ) {
        // Prepare all Output Fields per group
        // Different procedure, depending on the Group...
        switch( _settings->GetScreenOutput()[idx_field] ) {
            case MASS: _screenOutputFields[idx_field] = _mass; break;
            case ITER: _screenOutputFields[idx_field] = idx_iter; break;
            case WALL_TIME: _screenOutputFields[idx_field] = _currTime; break;
            case RMS_FLUX: _screenOutputFields[idx_field] = _rmsFlux; break;
            case VTK_OUTPUT:
                _screenOutputFields[idx_field] = 0;
                if( ( _settings->GetVolumeOutputFrequency() != 0 && idx_iter % (unsigned)_settings->GetVolumeOutputFrequency() == 0 ) ||
                    ( idx_iter == _nIter - 1 ) /* need sol at last iteration */ ) {
                    _screenOutputFields[idx_field] = 1;
                }
                break;
            case CSV_OUTPUT:
                _screenOutputFields[idx_field] = 0;
                if( ( _settings->GetHistoryOutputFrequency() != 0 && idx_iter % (unsigned)_settings->GetHistoryOutputFrequency() == 0 ) ||
                    ( idx_iter == _nIter - 1 ) /* need sol at last iteration */ ) {
                    _screenOutputFields[idx_field] = 1;
                }
                break;
            case CUR_OUTFLOW: _screenOutputFields[idx_field] = _curScalarOutflow; break;
            case TOTAL_OUTFLOW: _screenOutputFields[idx_field] = _totalScalarOutflow; break;
            case CUR_OUTFLOW_P1: _screenOutputFields[idx_field] = _curScalarOutflowPeri1; break;
            case TOTAL_OUTFLOW_P1: _screenOutputFields[idx_field] = _totalScalarOutflowPeri1; break;
            case CUR_OUTFLOW_P2: _screenOutputFields[idx_field] = _curScalarOutflowPeri2; break;
            case TOTAL_OUTFLOW_P2: _screenOutputFields[idx_field] = _totalScalarOutflowPeri2; break;
            case MAX_OUTFLOW: _screenOutputFields[idx_field] = _curMaxOrdinateOutflow; break;
            case CUR_PARTICLE_ABSORPTION: _screenOutputFields[idx_field] = _curAbsorptionLattice; break;
            case TOTAL_PARTICLE_ABSORPTION: _screenOutputFields[idx_field] = _totalAbsorptionLattice; break;
            case MAX_PARTICLE_ABSORPTION: _screenOutputFields[idx_field] = _curMaxAbsorptionLattice; break;
            case TOTAL_PARTICLE_ABSORPTION_CENTER: _screenOutputFields[idx_field] = _totalAbsorptionHohlraumCenter; break;
            case TOTAL_PARTICLE_ABSORPTION_VERTICAL: _screenOutputFields[idx_field] = _totalAbsorptionHohlraumVertical; break;
            case TOTAL_PARTICLE_ABSORPTION_HORIZONTAL: _screenOutputFields[idx_field] = _totalAbsorptionHohlraumHorizontal; break;
            case PROBE_MOMENT_TIME_TRACE:
                if( _settings->GetProblemName() == PROBLEM_SymmetricHohlraum ) n_probes = 4;
                if( _settings->GetProblemName() == PROBLEM_QuarterHohlraum ) n_probes = 2;
                for( unsigned i = 0; i < n_probes; i++ ) {
                    _screenOutputFields[idx_field] = _probingMoments[Idx2D( i, 0, 3 )];
                    idx_field++;
                }
                idx_field--;
                break;
            case VAR_ABSORPTION_GREEN: _screenOutputFields[idx_field] = _varAbsorptionHohlraumGreen; break;
            default: ErrorMessages::Error( "Screen output group not defined!", CURRENT_FUNCTION ); break;
        }
    }

    // --- History output ---
    nFields = (unsigned)_settings->GetNHistoryOutput();

    std::vector<SCALAR_OUTPUT> screenOutputFields = _settings->GetScreenOutput();
    for( unsigned idx_field = 0; idx_field < nFields; idx_field++ ) {

        // Prepare all Output Fields per group
        // Different procedure, depending on the Group...
        switch( _settings->GetHistoryOutput()[idx_field] ) {
            case MASS: _historyOutputFields[idx_field] = _mass; break;
            case ITER: _historyOutputFields[idx_field] = idx_iter; break;
            case WALL_TIME: _historyOutputFields[idx_field] = _currTime; break;
            case RMS_FLUX: _historyOutputFields[idx_field] = _rmsFlux; break;
            case VTK_OUTPUT:
                _historyOutputFields[idx_field] = 0;
                if( ( _settings->GetVolumeOutputFrequency() != 0 && idx_iter % (unsigned)_settings->GetVolumeOutputFrequency() == 0 ) ||
                    ( idx_iter == _nIter - 1 ) /* need sol at last iteration */ ) {
                    _historyOutputFields[idx_field] = 1;
                }
                break;

            case CSV_OUTPUT:
                _historyOutputFields[idx_field] = 0;
                if( ( _settings->GetHistoryOutputFrequency() != 0 && idx_iter % (unsigned)_settings->GetHistoryOutputFrequency() == 0 ) ||
                    ( idx_iter == _nIter - 1 ) /* need sol at last iteration */ ) {
                    _historyOutputFields[idx_field] = 1;
                }
                break;
            case CUR_OUTFLOW: _historyOutputFields[idx_field] = _curScalarOutflow; break;
            case TOTAL_OUTFLOW: _historyOutputFields[idx_field] = _totalScalarOutflow; break;
            case CUR_OUTFLOW_P1: _historyOutputFields[idx_field] = _curScalarOutflowPeri1; break;
            case TOTAL_OUTFLOW_P1: _historyOutputFields[idx_field] = _totalScalarOutflowPeri1; break;
            case CUR_OUTFLOW_P2: _historyOutputFields[idx_field] = _curScalarOutflowPeri2; break;
            case TOTAL_OUTFLOW_P2: _historyOutputFields[idx_field] = _totalScalarOutflowPeri2; break;
            case MAX_OUTFLOW: _historyOutputFields[idx_field] = _curMaxOrdinateOutflow; break;
            case CUR_PARTICLE_ABSORPTION: _historyOutputFields[idx_field] = _curAbsorptionLattice; break;
            case TOTAL_PARTICLE_ABSORPTION: _historyOutputFields[idx_field] = _totalAbsorptionLattice; break;
            case MAX_PARTICLE_ABSORPTION: _historyOutputFields[idx_field] = _curMaxAbsorptionLattice; break;
            case TOTAL_PARTICLE_ABSORPTION_CENTER: _historyOutputFields[idx_field] = _totalAbsorptionHohlraumCenter; break;
            case TOTAL_PARTICLE_ABSORPTION_VERTICAL: _historyOutputFields[idx_field] = _totalAbsorptionHohlraumVertical; break;
            case TOTAL_PARTICLE_ABSORPTION_HORIZONTAL: _historyOutputFields[idx_field] = _totalAbsorptionHohlraumHorizontal; break;
            case PROBE_MOMENT_TIME_TRACE:
                if( _settings->GetProblemName() == PROBLEM_SymmetricHohlraum ) n_probes = 4;
                if( _settings->GetProblemName() == PROBLEM_QuarterHohlraum ) n_probes = 2;
                for( unsigned i = 0; i < n_probes; i++ ) {
                    for( unsigned j = 0; j < 3; j++ ) {
                        _historyOutputFields[idx_field] = _probingMoments[Idx2D( i, j, 3 )];
                        idx_field++;
                    }
                }
                idx_field--;
                break;
            case VAR_ABSORPTION_GREEN: _historyOutputFields[idx_field] = _varAbsorptionHohlraumGreen; break;
            case VAR_ABSORPTION_GREEN_LINE:
                for( unsigned i = 0; i < _settings->GetNumProbingCellsLineHohlraum(); i++ ) {
                    _historyOutputFieldNames[idx_field] = _varAbsorptionValsIntegrated[i];
                    idx_field++;
                }
                idx_field--;
                break;
            default: ErrorMessages::Error( "History output group not defined!", CURRENT_FUNCTION ); break;
        }
    }
}

void SNSolverHPC::PrintScreenOutput( unsigned idx_iter ) {
    auto log = spdlog::get( "event" );

    unsigned strLen  = 15;    // max width of one column
    char paddingChar = ' ';

    // assemble the line to print
    std::string lineToPrint = "| ";
    std::string tmp;
    for( unsigned idx_field = 0; idx_field < _settings->GetNScreenOutput(); idx_field++ ) {
        tmp = std::to_string( _screenOutputFields[idx_field] );

        // Format outputs correctly
        std::vector<SCALAR_OUTPUT> integerFields    = { ITER };
        std::vector<SCALAR_OUTPUT> scientificFields = { RMS_FLUX,
                                                        MASS,
                                                        WALL_TIME,
                                                        CUR_OUTFLOW,
                                                        TOTAL_OUTFLOW,
                                                        CUR_OUTFLOW_P1,
                                                        TOTAL_OUTFLOW_P1,
                                                        CUR_OUTFLOW_P2,
                                                        TOTAL_OUTFLOW_P2,
                                                        MAX_OUTFLOW,
                                                        CUR_PARTICLE_ABSORPTION,
                                                        TOTAL_PARTICLE_ABSORPTION,
                                                        MAX_PARTICLE_ABSORPTION,
                                                        TOTAL_PARTICLE_ABSORPTION_CENTER,
                                                        TOTAL_PARTICLE_ABSORPTION_VERTICAL,
                                                        TOTAL_PARTICLE_ABSORPTION_HORIZONTAL,
                                                        PROBE_MOMENT_TIME_TRACE,
                                                        VAR_ABSORPTION_GREEN,
                                                        VAR_ABSORPTION_GREEN_LINE };
        std::vector<SCALAR_OUTPUT> booleanFields    = { VTK_OUTPUT, CSV_OUTPUT };

        if( !( integerFields.end() == std::find( integerFields.begin(), integerFields.end(), _settings->GetScreenOutput()[idx_field] ) ) ) {
            tmp = std::to_string( (int)_screenOutputFields[idx_field] );
        }
        else if( !( booleanFields.end() == std::find( booleanFields.begin(), booleanFields.end(), _settings->GetScreenOutput()[idx_field] ) ) ) {
            tmp = "no";
            if( (bool)_screenOutputFields[idx_field] ) tmp = "yes";
        }
        else if( !( scientificFields.end() ==
                    std::find( scientificFields.begin(), scientificFields.end(), _settings->GetScreenOutput()[idx_field] ) ) ) {

            std::stringstream ss;
            ss << TextProcessingToolbox::DoubleToScientificNotation( _screenOutputFields[idx_field] );
            tmp = ss.str();
            tmp.erase( std::remove( tmp.begin(), tmp.end(), '+' ), tmp.end() );    // removing the '+' sign
        }

        if( strLen > tmp.size() )    // Padding
            tmp.insert( 0, strLen - tmp.size(), paddingChar );
        else if( strLen < tmp.size() )    // Cutting
            tmp.resize( strLen );

        lineToPrint += tmp + " |";
    }
    if( _settings->GetScreenOutputFrequency() != 0 && idx_iter % (unsigned)_settings->GetScreenOutputFrequency() == 0 ) {
        log->info( lineToPrint );
    }
    else if( idx_iter == _nIter - 1 ) {    // Always print last iteration
        log->info( lineToPrint );
    }
}

void SNSolverHPC::PrepareHistoryOutput() {
    unsigned n_probes = 4;

    unsigned nFields = (unsigned)_settings->GetNHistoryOutput();

    _historyOutputFieldNames.resize( nFields );
    _historyOutputFields.resize( nFields );

    // Prepare all output Fields ==> Specified in option SCREEN_OUTPUT
    for( unsigned idx_field = 0; idx_field < nFields; idx_field++ ) {
        // Prepare all Output Fields per group

        // Different procedure, depending on the Group...
        switch( _settings->GetHistoryOutput()[idx_field] ) {
            case MASS: _historyOutputFieldNames[idx_field] = "Mass"; break;
            case ITER: _historyOutputFieldNames[idx_field] = "Iter"; break;
            case WALL_TIME: _historyOutputFieldNames[idx_field] = "Wall_time_[s]"; break;
            case RMS_FLUX: _historyOutputFieldNames[idx_field] = "RMS_flux"; break;
            case VTK_OUTPUT: _historyOutputFieldNames[idx_field] = "VTK_out"; break;
            case CSV_OUTPUT: _historyOutputFieldNames[idx_field] = "CSV_out"; break;
            case CUR_OUTFLOW: _historyOutputFieldNames[idx_field] = "Cur_outflow"; break;
            case TOTAL_OUTFLOW: _historyOutputFieldNames[idx_field] = "Total_outflow"; break;
            case CUR_OUTFLOW_P1: _historyOutputFieldNames[idx_field] = "Cur_outflow_P1"; break;
            case TOTAL_OUTFLOW_P1: _historyOutputFieldNames[idx_field] = "Total_outflow_P1"; break;
            case CUR_OUTFLOW_P2: _historyOutputFieldNames[idx_field] = "Cur_outflow_P2"; break;
            case TOTAL_OUTFLOW_P2: _historyOutputFieldNames[idx_field] = "Total_outflow_P2"; break;
            case MAX_OUTFLOW: _historyOutputFieldNames[idx_field] = "Max_outflow"; break;
            case CUR_PARTICLE_ABSORPTION: _historyOutputFieldNames[idx_field] = "Cur_absorption"; break;
            case TOTAL_PARTICLE_ABSORPTION: _historyOutputFieldNames[idx_field] = "Total_absorption"; break;
            case MAX_PARTICLE_ABSORPTION: _historyOutputFieldNames[idx_field] = "Max_absorption"; break;
            case TOTAL_PARTICLE_ABSORPTION_CENTER: _historyOutputFieldNames[idx_field] = "Cumulated_absorption_center"; break;
            case TOTAL_PARTICLE_ABSORPTION_VERTICAL: _historyOutputFieldNames[idx_field] = "Cumulated_absorption_vertical_wall"; break;
            case TOTAL_PARTICLE_ABSORPTION_HORIZONTAL: _historyOutputFieldNames[idx_field] = "Cumulated_absorption_horizontal_wall"; break;
            case PROBE_MOMENT_TIME_TRACE:
                if( _settings->GetProblemName() == PROBLEM_SymmetricHohlraum ) n_probes = 4;
                if( _settings->GetProblemName() == PROBLEM_QuarterHohlraum ) n_probes = 2;
                for( unsigned i = 0; i < n_probes; i++ ) {
                    for( unsigned j = 0; j < 3; j++ ) {
                        _historyOutputFieldNames[idx_field] = "Probe " + std::to_string( i ) + " u_" + std::to_string( j );
                        idx_field++;
                    }
                }
                idx_field--;
                break;
            case VAR_ABSORPTION_GREEN: _historyOutputFieldNames[idx_field] = "Var. absorption green"; break;
            case VAR_ABSORPTION_GREEN_LINE:
                for( unsigned i = 0; i < _settings->GetNumProbingCellsLineHohlraum(); i++ ) {
                    _historyOutputFieldNames[idx_field] = "Probe Green Line " + std::to_string( i );
                    idx_field++;
                }
                idx_field--;
                break;
            default: ErrorMessages::Error( "History output field not defined!", CURRENT_FUNCTION ); break;
        }
    }
}

void SNSolverHPC::PrintHistoryOutput( unsigned idx_iter ) {

    auto log = spdlog::get( "tabular" );

    // assemble the line to print
    std::string lineToPrint = "";
    std::string tmp;
    for( int idx_field = 0; idx_field < _settings->GetNHistoryOutput() - 1; idx_field++ ) {
        if( idx_field == 0 ) {
            tmp = std::to_string( _historyOutputFields[idx_field] );    // Iteration count
        }
        else {
            tmp = TextProcessingToolbox::DoubleToScientificNotation( _historyOutputFields[idx_field] );
        }
        lineToPrint += tmp + ",";
    }
    tmp = TextProcessingToolbox::DoubleToScientificNotation( _historyOutputFields[_settings->GetNScreenOutput() - 1] );
    lineToPrint += tmp;    // Last element without comma

    if( _settings->GetHistoryOutputFrequency() != 0 && idx_iter % (unsigned)_settings->GetHistoryOutputFrequency() == 0 ) {
        log->info( lineToPrint );
    }
    else if( idx_iter == _nIter - 1 ) {    // Always print last iteration
        log->info( lineToPrint );
    }
}

void SNSolverHPC::DrawPreSolverOutput() {

    // Logger
    auto log    = spdlog::get( "event" );
    auto logCSV = spdlog::get( "tabular" );

    std::string hLine = "--";

    unsigned strLen  = 15;    // max width of one column
    char paddingChar = ' ';

    // Assemble Header for Screen Output
    std::string lineToPrint = "| ";
    std::string tmpLine     = "-----------------";
    for( unsigned idxFields = 0; idxFields < _settings->GetNScreenOutput(); idxFields++ ) {
        std::string tmp = _screenOutputFieldNames[idxFields];

        if( strLen > tmp.size() )    // Padding
            tmp.insert( 0, strLen - tmp.size(), paddingChar );
        else if( strLen < tmp.size() )    // Cutting
            tmp.resize( strLen );

        lineToPrint += tmp + " |";
        hLine += tmpLine;
    }
    log->info( "---------------------------- Solver Starts -----------------------------" );
    log->info( "| The simulation will run for {} iterations.", _nIter );
    log->info( "| The spatial grid contains {} cells.", _nCells );
    if( _settings->GetSolverName() != PN_SOLVER && _settings->GetSolverName() != CSD_PN_SOLVER ) {
        log->info( "| The velocity grid contains {} points.", _nq );
    }
    log->info( hLine );
    log->info( lineToPrint );
    log->info( hLine );

    std::string lineToPrintCSV = "";
    for( int idxFields = 0; idxFields < _settings->GetNHistoryOutput() - 1; idxFields++ ) {
        std::string tmp = _historyOutputFieldNames[idxFields];
        lineToPrintCSV += tmp + ",";
    }
    lineToPrintCSV += _historyOutputFieldNames[_settings->GetNHistoryOutput() - 1];
    logCSV->info( lineToPrintCSV );
}

void SNSolverHPC::DrawPostSolverOutput() {

    // Logger
    auto log = spdlog::get( "event" );

    std::string hLine = "--";

    unsigned strLen  = 10;    // max width of one column
    char paddingChar = ' ';

    // Assemble Header for Screen Output
    std::string lineToPrint = "| ";
    std::string tmpLine     = "------------";
    for( unsigned idxFields = 0; idxFields < _settings->GetNScreenOutput(); idxFields++ ) {
        std::string tmp = _screenOutputFieldNames[idxFields];

        if( strLen > tmp.size() )    // Padding
            tmp.insert( 0, strLen - tmp.size(), paddingChar );
        else if( strLen < tmp.size() )    // Cutting
            tmp.resize( strLen );

        lineToPrint += tmp + " |";
        hLine += tmpLine;
    }
    log->info( hLine );
#ifndef BUILD_TESTING
    log->info( "| The volume output files have been stored at " + _settings->GetOutputFile() );
    log->info( "| The log files have been stored at " + _settings->GetLogDir() + _settings->GetLogFile() );
#endif
    log->info( "--------------------------- Solver Finished ----------------------------" );
}

unsigned SNSolverHPC::Idx2D( unsigned idx1, unsigned idx2, unsigned len2 ) { return idx1 * len2 + idx2; }

unsigned SNSolverHPC::Idx3D( unsigned idx1, unsigned idx2, unsigned idx3, unsigned len2, unsigned len3 ) {
    return ( idx1 * len2 + idx2 ) * len3 + idx3;
}

void SNSolverHPC::WriteVolumeOutput( unsigned idx_iter ) {
    unsigned nGroups = (unsigned)_settings->GetNVolumeOutput();
    if( ( _settings->GetVolumeOutputFrequency() != 0 && idx_iter % (unsigned)_settings->GetVolumeOutputFrequency() == 0 ) ||
        ( idx_iter == _nIter - 1 ) /* need sol at last iteration */ ) {
        for( unsigned idx_group = 0; idx_group < nGroups; idx_group++ ) {
            switch( _settings->GetVolumeOutput()[idx_group] ) {
                case MINIMAL:
                    // for( unsigned idx_cell = 0; idx_cell < _nCells; ++idx_cell ) {
                    _outputFields[idx_group][0] = _scalarFlux;    //[idx_cell];
                    //}
                    break;

                case MOMENTS:
#pragma omp parallel for
                    for( unsigned idx_cell = 0; idx_cell < _nCells; ++idx_cell ) {
                        _outputFields[idx_group][0][idx_cell] = 0.0;
                        _outputFields[idx_group][1][idx_cell] = 0.0;
                        for( unsigned idx_moments = 0; idx_moments < _nOutputMoments; idx_moments++ ) {
                            _outputFields[idx_group][0][idx_cell] = 0.0;
                            _outputFields[idx_group][1][idx_cell] = 0.0;
                            _outputFields[idx_group][2][idx_cell] = 0.0;
                            // for( unsigned idx_sys = _startSysIdx; idx_sys < _endSysIdx; idx_sys++ ) {    // TODO
                            //     _outputFields[idx_group][0][idx_cell] +=
                            //         _quadPts[Idx2D( idx_sys, 0, _nDim )] * _sol[Idx2D( idx_cell, idx_sys, _localNSys )] * _quadWeights[idx_sys];
                            //     _outputFields[idx_group][1][idx_cell] +=
                            //         _quadPts[Idx2D( idx_sys, 1, _nDim )] * _sol[Idx2D( idx_cell, idx_sys, _localNSys )] * _quadWeights[idx_sys];
                            // }
                        }
                    }
                    break;

                default: ErrorMessages::Error( "Volume Output Group not defined for HPC SN Solver!", CURRENT_FUNCTION ); break;
            }
        }
    }
}

void SNSolverHPC::PrepareVolumeOutput() {
    unsigned nGroups = (unsigned)_settings->GetNVolumeOutput();

    _outputFieldNames.resize( nGroups );
    _outputFields.resize( nGroups );

    // Prepare all OutputGroups ==> Specified in option VOLUME_OUTPUT
    for( unsigned idx_group = 0; idx_group < nGroups; idx_group++ ) {
        // Prepare all Output Fields per group

        // Different procedure, depending on the Group...
        switch( _settings->GetVolumeOutput()[idx_group] ) {
            case MINIMAL:
                // Currently only one entry ==> rad flux
                _outputFields[idx_group].resize( 1 );
                _outputFieldNames[idx_group].resize( 1 );

                _outputFields[idx_group][0].resize( _nCells );
                _outputFieldNames[idx_group][0] = "scalar flux";
                break;
            case MOMENTS:
                // As many entries as there are moments in the system
                _outputFields[idx_group].resize( _nOutputMoments );
                _outputFieldNames[idx_group].resize( _nOutputMoments );

                for( unsigned idx_moment = 0; idx_moment < _nOutputMoments; idx_moment++ ) {
                    _outputFieldNames[idx_group][idx_moment] = std::string( "u_" + std::to_string( idx_moment ) );
                    _outputFields[idx_group][idx_moment].resize( _nCells );
                }
                break;

            default: ErrorMessages::Error( "Volume Output Group not defined for HPC SN Solver!", CURRENT_FUNCTION ); break;
        }
    }
}

void SNSolverHPC::SetGhostCells() {
    if( _settings->GetProblemName() == PROBLEM_Lattice ) {
        // #pragma omp parallel for
        for( unsigned idx_cell = 0; idx_cell < _nCells; idx_cell++ ) {
            if( _cellBoundaryTypes[idx_cell] == BOUNDARY_TYPE::NEUMANN || _cellBoundaryTypes[idx_cell] == BOUNDARY_TYPE::DIRICHLET ) {
                _ghostCells[idx_cell] = std::vector<double>( _localNSys, 0.0 );
            }
        }
    }
    else if( _settings->GetProblemName() == PROBLEM_HalfLattice ) {    // HALF LATTICE NOT WORKING
        ErrorMessages::Error( "Test case does not work with MPI", CURRENT_FUNCTION );
    }
    else if( _settings->GetProblemName() == PROBLEM_SymmetricHohlraum ) {

        auto nodes = _mesh->GetNodes();
        double tol = 1e-12;    // For distance to boundary

        // #pragma omp parallel for
        for( unsigned idx_cell = 0; idx_cell < _nCells; idx_cell++ ) {

            if( _cellBoundaryTypes[idx_cell] == BOUNDARY_TYPE::NEUMANN || _cellBoundaryTypes[idx_cell] == BOUNDARY_TYPE::DIRICHLET ) {
                _ghostCells[idx_cell] = std::vector<double>( _localNSys, 0.0 );

                auto localCellNodes = _mesh->GetCells()[idx_cell];

                for( unsigned idx_node = 0; idx_node < _mesh->GetNumNodesPerCell(); idx_node++ ) {    // Check if corner node is in this cell
                    if( nodes[localCellNodes[idx_node]][0] < -0.65 + tol ) {                          // close to 0 => left boundary
                        for( unsigned idx_sys = 0; idx_sys < _localNSys; idx_sys++ ) {
                            if( _quadPts[Idx2D( idx_sys, 0, _nDim )] > 0.0 ) _ghostCells[idx_cell][idx_sys] = 1.0;
                        }
                        break;
                    }
                    else if( nodes[localCellNodes[idx_node]][0] > 0.65 - tol ) {    // right boundary
                        for( unsigned idx_sys = 0; idx_sys < _localNSys; idx_sys++ ) {
                            if( _quadPts[Idx2D( idx_sys, 0, _nDim )] < 0.0 ) _ghostCells[idx_cell][idx_sys] = 1.0;
                        }
                        break;
                    }
                    else if( nodes[localCellNodes[idx_node]][1] < -0.65 + tol ) {    // lower boundary
                        break;
                    }
                    else if( nodes[localCellNodes[idx_node]][1] > 0.65 - tol ) {    // upper boundary
                        break;
                    }
                    else if( idx_node == _mesh->GetNumNodesPerCell() - 1 ) {
                        ErrorMessages::Error( " Problem with ghost cell setup and  boundary of this mesh ", CURRENT_FUNCTION );
                    }
                }
            }
        }
    }
    else if( _settings->GetProblemName() == PROBLEM_QuarterHohlraum ) {
        ErrorMessages::Error( "Test case does not work with MPI", CURRENT_FUNCTION );
    }
}

void SNSolverHPC::SetProbingCellsLineGreen() {

    if( _settings->GetProblemName() == PROBLEM_QuarterHohlraum ) {
        double verticalLineWidth   = std::abs( _cornerUpperLeftGreen[1] - _cornerLowerLeftGreen[1] );
        double horizontalLineWidth = std::abs( _cornerUpperLeftGreen[0] - _cornerUpperRightGreen[0] );

        // double dx = 2 * ( horizontalLineWidth + verticalLineWidth ) / ( (double)_nProbingCellsLineGreen );

        unsigned nHorizontalProbingCells =
            (unsigned)std::ceil( _nProbingCellsLineGreen * ( horizontalLineWidth / ( horizontalLineWidth + verticalLineWidth ) ) );
        unsigned nVerticalProbingCells = _nProbingCellsLineGreen - nHorizontalProbingCells;

        _probingCellsLineGreen = std::vector<unsigned>( _nProbingCellsLineGreen );

        // Sample points on each side of the rectangle
        std::vector<unsigned> side3 = linspace2D( _cornerLowerRightGreen, _cornerUpperRightGreen, nVerticalProbingCells );
        std::vector<unsigned> side4 = linspace2D( _cornerUpperRightGreen, _cornerUpperLeftGreen, nHorizontalProbingCells );

        //  Combine the points from each side
        _probingCellsLineGreen.insert( _probingCellsLineGreen.end(), side3.begin(), side3.end() );
        _probingCellsLineGreen.insert( _probingCellsLineGreen.end(), side4.begin(), side4.end() );
    }
    else if( _settings->GetProblemName() == PROBLEM_SymmetricHohlraum ) {
        double verticalLineWidth   = std::abs( _cornerUpperLeftGreen[1] - _cornerLowerLeftGreen[1] );
        double horizontalLineWidth = std::abs( _cornerUpperLeftGreen[0] - _cornerUpperRightGreen[0] );

        // double dx = 2 * ( horizontalLineWidth + verticalLineWidth ) / ( (double)_nProbingCellsLineGreen );

        unsigned nHorizontalProbingCells =
            (unsigned)std::ceil( _nProbingCellsLineGreen / 2 * ( horizontalLineWidth / ( horizontalLineWidth + verticalLineWidth ) ) );
        unsigned nVerticalProbingCells = _nProbingCellsLineGreen - nHorizontalProbingCells;

        _probingCellsLineGreen = std::vector<unsigned>( _nProbingCellsLineGreen );

        std::vector<double> p1 = { _cornerUpperLeftGreen[0] + _thicknessGreen / 2.0, _cornerUpperLeftGreen[1] - _thicknessGreen / 2.0 };
        std::vector<double> p2 = { _cornerLowerLeftGreen[0] + _thicknessGreen / 2.0, _cornerLowerLeftGreen[1] + _thicknessGreen / 2.0 };
        std::vector<double> p3 = { _cornerUpperRightGreen[0] - _thicknessGreen / 2.0, _cornerUpperRightGreen[1] - _thicknessGreen / 2.0 };
        std::vector<double> p4 = { _cornerLowerRightGreen[0] - _thicknessGreen / 2.0, _cornerLowerRightGreen[1] + _thicknessGreen / 2.0 };

        // Sample points on each side of the rectangle
        std::vector<unsigned> side1 = linspace2D( p1, p2, nVerticalProbingCells );
        std::vector<unsigned> side2 = linspace2D( p2, p3, nHorizontalProbingCells );
        std::vector<unsigned> side3 = linspace2D( p3, p4, nVerticalProbingCells );
        std::vector<unsigned> side4 = linspace2D( p4, p1, nHorizontalProbingCells );

        //  Combine the points from each side
        _probingCellsLineGreen.insert( _probingCellsLineGreen.end(), side1.begin(), side1.end() );
        _probingCellsLineGreen.insert( _probingCellsLineGreen.end(), side2.begin(), side2.end() );
        _probingCellsLineGreen.insert( _probingCellsLineGreen.end(), side3.begin(), side3.end() );
        _probingCellsLineGreen.insert( _probingCellsLineGreen.end(), side4.begin(), side4.end() );
    }
}

void SNSolverHPC::ComputeQOIsGreenProbingLine() {
    double verticalLineWidth   = std::abs( _cornerUpperLeftGreen[1] - _cornerLowerLeftGreen[1] - _thicknessGreen );
    double horizontalLineWidth = std::abs( _cornerUpperLeftGreen[0] - _cornerUpperRightGreen[0] - _thicknessGreen );

    double dl    = 2 * ( horizontalLineWidth + verticalLineWidth ) / ( (double)_nProbingCellsLineGreen );
    double area  = dl * _thicknessGreen;
    double a_g   = 0;
    double l_max = _nProbingCellsLineGreen * dl;

    for( unsigned i = 0; i < _nProbingCellsLineGreen; i++ ) {    // Loop over probing cells
        _absorptionValsIntegrated[i] =
            ( _sigmaT[_probingCellsLineGreen[i]] - _sigmaS[_probingCellsLineGreen[i]] ) * _scalarFlux[_probingCellsLineGreen[i]] * area;
        a_g += _absorptionValsIntegrated[i] / (double)_nProbingCellsLineGreen;
    }
    for( unsigned i = 0; i < _nProbingCellsLineGreen; i++ ) {    // Loop over probing cells
        _varAbsorptionValsIntegrated[i] = dl / l_max * ( a_g - _absorptionValsIntegrated[i] ) * ( a_g - _absorptionValsIntegrated[i] );
    }
}

std::vector<unsigned> SNSolverHPC::linspace2D( const std::vector<double>& start, const std::vector<double>& end, unsigned num_points ) {
    /**
     * Generate a 2D linspace based on the start and end points with a specified number of points.
     *
     * @param start vector of starting x and y coordinates
     * @param end vector of ending x and y coordinates
     * @param num_points number of points to generate
     *
     * @return vector of unsigned integers representing the result
     */

    std::vector<unsigned> result;
    result.resize( num_points );
    double stepX = ( end[0] - start[0] ) / ( num_points - 1 );
    double stepY = ( end[1] - start[1] ) / ( num_points - 1 );

    for( unsigned i = 0; i < num_points; ++i ) {
        double x = start[0] + i * stepX;
        double y = start[1] + i * stepY;

        result[i] = _mesh->GetCellOfKoordinate( x, y );
    }

    return result;
}

void SNSolverHPC::ComputeCellsPerimeterLattice() {
    double l_1    = 1.5;    // perimeter 1
    double l_2    = 2.5;    // perimeter 2
    auto nodes    = _mesh->GetNodes();
    auto cells    = _mesh->GetCells();
    auto cellMids = _mesh->GetCellMidPoints();
    auto normals  = _mesh->GetNormals();
    auto neigbors = _mesh->GetNeighbours();

    _isPerimeterLatticeCell1.resize( _mesh->GetNumCells(), false );
    _isPerimeterLatticeCell2.resize( _mesh->GetNumCells(), false );

    for( unsigned idx_cell = 0; idx_cell < _mesh->GetNumCells(); ++idx_cell ) {
        if( abs( cellMids[idx_cell][0] ) < l_1 && abs( cellMids[idx_cell][1] ) < l_1 ) {
            // Cell is within perimeter
            for( unsigned idx_nbr = 0; idx_nbr < _mesh->GetNumNodesPerCell(); ++idx_nbr ) {
                if( neigbors[idx_cell][idx_nbr] == _mesh->GetNumCells() ) {
                    continue;    // Skip boundary - ghost cells
                }

                if( abs( ( cellMids[neigbors[idx_cell][idx_nbr]][0] ) > l_1 && abs( cellMids[idx_cell][0] ) < l_1 ) ||
                    abs( ( cellMids[neigbors[idx_cell][idx_nbr]][1] ) > l_1 && abs( cellMids[idx_cell][1] ) < l_1 ) ) {
                    // neighbor is outside perimeter
                    _cellsLatticePerimeter1[idx_cell].push_back( idx_nbr );
                    _isPerimeterLatticeCell1[idx_cell] = true;
                }
            }
        }
        if( abs( cellMids[idx_cell][0] ) < l_2 && abs( cellMids[idx_cell][1] ) < l_2 && abs( cellMids[idx_cell][0] ) > l_1 &&
            abs( cellMids[idx_cell][1] ) > l_1 ) {
            // Cell is within perimeter
            for( unsigned idx_nbr = 0; idx_nbr < _mesh->GetNumNodesPerCell(); ++idx_nbr ) {
                if( neigbors[idx_cell][idx_nbr] == _mesh->GetNumCells() ) {
                    continue;    // Skip boundary - ghost cells
                }
                if( abs( ( cellMids[neigbors[idx_cell][idx_nbr]][0] ) > l_2 && abs( cellMids[idx_cell][0] ) < l_2 ) ||
                    abs( ( cellMids[neigbors[idx_cell][idx_nbr]][1] ) > l_2 && abs( cellMids[idx_cell][1] ) < l_2 ) ) {
                    // neighbor is outside perimeter
                    _cellsLatticePerimeter2[idx_cell].push_back( idx_nbr );
                    _isPerimeterLatticeCell2[idx_cell] = true;
                }
            }
        }
    }
}<|MERGE_RESOLUTION|>--- conflicted
+++ resolved
@@ -266,16 +266,10 @@
 #pragma omp parallel for
             for( unsigned idx_cell = 0; idx_cell < _nCells; ++idx_cell ) {
 #pragma omp simd
-<<<<<<< HEAD
                 for( unsigned idx_sys = 0; idx_sys < _localNSys; idx_sys++ ) {
                     _sol[Idx2D( idx_cell, idx_sys, _localNSys )] =
                         0.5 * ( solRK0[Idx2D( idx_cell, idx_sys, _localNSys )] +
                                 _sol[Idx2D( idx_cell, idx_sys, _localNSys )] );    // Solution averaging with HEUN
-=======
-                for( unsigned idx_sys = 0; idx_sys < _nSys; idx_sys++ ) {
-                    _sol[Idx2D( idx_cell, idx_sys, _nSys )] = 0.5 * ( solRK0[Idx2D( idx_cell, idx_sys, _nSys )] +
-                                                                      _sol[Idx2D( idx_cell, idx_sys, _nSys )] );    // Solution averaging with HEUN
->>>>>>> ada0d55b
                 }
             }
         }
@@ -580,10 +574,6 @@
 
             double x = _cellMidPoints[Idx2D( idx_cell, 0, _nDim )];
             double y = _cellMidPoints[Idx2D( idx_cell, 1, _nDim )];
-<<<<<<< HEAD
-=======
-
->>>>>>> ada0d55b
             _curAbsorptionLattice += _scalarFlux[idx_cell] * ( _sigmaT[idx_cell] - _sigmaS[idx_cell] ) * _areas[idx_cell];
             if( x > -0.2 + _settings->GetPosXCenterGreenHohlraum() && x < 0.2 + _settings->GetPosXCenterGreenHohlraum() &&
                 y > -0.4 + _settings->GetPosYCenterGreenHohlraum() && y < 0.4 + _settings->GetPosYCenterGreenHohlraum() ) {
