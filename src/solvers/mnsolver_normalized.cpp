--- conflicted
+++ resolved
@@ -29,20 +29,14 @@
         _u0[idx_cell] = _sol[idx_cell][0];
         _sol[idx_cell] /= _u0[idx_cell];    // assume _u0 > 0 always!!
     }
-<<<<<<< HEAD
-    Vector alpha_norm_per_cell( _nCells, 0 );    // ONLY FOR DEBUGGING! THIS SLOWS DOWN THE CODE
-=======
-
-    // TextProcessingToolbox::PrintVectorVector( _sol );
     Vector alpha_norm_per_cell( _nCells, 0 );    // ONLY FOR DEBUGGING! THIS SLOWS DOWN THE CODE
 
->>>>>>> 8978f417
     _optimizer->SolveMultiCell( _alpha, _sol, _momentBasis, alpha_norm_per_cell );
 
     // ------- Solution reconstruction step ----
 #pragma omp parallel for
     for( unsigned idx_cell = 0; idx_cell < _nCells; idx_cell++ ) {
-<<<<<<< HEAD
+
         alpha_norm_per_cell[idx_cell] *= _momentBasis[0][0] * 0.5 * _settings->GetRegularizerGamma();    // is constant
         // std::cout << alpha_norm << "|" << _momentBasis[0][0] << "\n";
         if( _settings->GetEntropyDynamicAnsatz() ) {
@@ -59,15 +53,6 @@
                 _kineticDensity[idx_cell][idx_quad] =
                     _u0[idx_cell] * _entropy->EntropyPrimeDual( blaze::dot( _alpha[idx_cell], _momentBasis[idx_quad] ) );
             }
-=======
-
-        alpha_norm_per_cell[idx_cell] *= _momentBasis[0][0] * 0.5 * _settings->GetRegularizerGamma();    // is constant
-        // std::cout << alpha_norm << "|" << _momentBasis[0][0] << "\n";
-        for( unsigned idx_quad = 0; idx_quad < _nq; idx_quad++ ) {
-            // compute the kinetic density at all grid cells
-            _kineticDensity[idx_cell][idx_quad] =
-                _u0[idx_cell] * _entropy->EntropyPrimeDual( blaze::dot( _alpha[idx_cell], _momentBasis[idx_quad] ) - alpha_norm_per_cell[idx_cell] );
->>>>>>> 8978f417
         }
         if( _settings->GetRealizabilityReconstruction() ) ComputeRealizableSolution( idx_cell );
         _sol[idx_cell] *= _u0[idx_cell];
