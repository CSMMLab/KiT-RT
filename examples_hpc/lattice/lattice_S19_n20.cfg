%%%%%%%%%%%%%%%%%%%%%%%%%%%%%%%%%%%%%%%%
%  Lattice Benchmarking File SN        %
%  Author <Steffen Schotthöfer>		   %
%  Date   08.01.2024                   %
%%%%%%%%%%%%%%%%%%%%%%%%%%%%%%%%%%%%%%%%
%
%
% ----IO specification ----
%
OUTPUT_DIR = result
OUTPUT_FILE = lattice_quad_order_19_n20
LOG_DIR = result/logs
LOG_FILE = lattice_quad_order_19_n20
MESH_FILE = mesh/lattice_n20.su2
%
% --- Problem definition ---
%
PROBLEM = LATTICE
TIME_FINAL = 2.8
SPATIAL_DIM = 3
SOURCE_MAGNITUDE = 1.0
%
% ---- Solver specifications ----
%
% Solver type
SOLVER = SN_SOLVER
% CFL number
<<<<<<< HEAD
CFL_NUMBER = 0.99
=======
CFL_NUMBER = 0.9
>>>>>>> af2e669c
% Reconstruction order
RECONS_ORDER = 2
%
% ---- Boundary Conditions ----
%
BC_NEUMANN = ( void )
%
% ----- Quadrature Specification ---
%
QUAD_TYPE = LEBEDEV
QUAD_ORDER = 19
%
% ----- Output ---- 
%
VOLUME_OUTPUT = (MINIMAL)
VOLUME_OUTPUT_FREQUENCY = 0
SCREEN_OUTPUT = (ITER, MASS,RMS_FLUX, VTK_OUTPUT, CSV_OUTPUT, CUR_OUTFLOW, TOTAL_OUTFLOW, MAX_OUTFLOW, CUR_PARTICLE_ABSORPTION, TOTAL_PARTICLE_ABSORPTION, MAX_PARTICLE_ABSORPTION )
SCREEN_OUTPUT_FREQUENCY = 10
HISTORY_OUTPUT = (ITER, MASS, RMS_FLUX, VTK_OUTPUT, CSV_OUTPUT, TOTAL_OUTFLOW, MAX_OUTFLOW, CUR_PARTICLE_ABSORPTION, TOTAL_PARTICLE_ABSORPTION, MAX_PARTICLE_ABSORPTION)
HISTORY_OUTPUT_FREQUENCY = 1<|MERGE_RESOLUTION|>--- conflicted
+++ resolved
@@ -25,11 +25,7 @@
 % Solver type
 SOLVER = SN_SOLVER
 % CFL number
-<<<<<<< HEAD
-CFL_NUMBER = 0.99
-=======
 CFL_NUMBER = 0.9
->>>>>>> af2e669c
 % Reconstruction order
 RECONS_ORDER = 2
 %
